--- conflicted
+++ resolved
@@ -10,15 +10,13 @@
 ### Bug Fixes
 
 * filter: Updated docs with an example of tiered subsampling. [#1425][] (@victorlin)
-* export: Fixes bug #1433 introduced in v23.1.0, that causes validation to fail when gene names start with `nuc`, e.g. `nucleocapsid`. [#1434][] (@corneliusroemer)
+* export: Fixes bug [#1433] introduced in v23.1.0, that causes validation to fail when gene names start with `nuc`, e.g. `nucleocapsid`. [#1434][] (@corneliusroemer)
 
 [#1425]: https://github.com/nextstrain/augur/pull/1425
-<<<<<<< HEAD
+[#1429]: https://github.com/nextstrain/augur/pull/1429
+[#1433]: https://github.com/nextstrain/augur/issues/1433
 [#1434]: https://github.com/nextstrain/augur/pull/1434
-=======
-[#1429]: https://github.com/nextstrain/augur/pull/1429
 [#1436]: https://github.com/nextstrain/augur/pull/1436
->>>>>>> 82bdf452
 
 ## 24.2.3 (23 February 2024)
 
