# CHANGELOG

## __NEXT__

### Features

* schema: Allow parentheses (`()`) in gene names. [#1819][] (@kimandrews)
* geolocation rules: Add rules to define region per country to ensure that regions are labelled for all countries. This is especially useful for data sources that do not include region in the metadata. [#1844][] (@joverlee521)
<<<<<<< HEAD
* support for Python 3.13. [#1857][] (@corneliusroemer)
=======
* Support numpy v2 in addition to v1. [#1855][] (@corneliusroemer)
>>>>>>> 625d7885

### Bug fixes

* filter: Improved speed of using `--group-by month` on large datasets. [#1845][] (@victorlin)

[#1819]: https://github.com/nextstrain/augur/pull/1819
[#1844]: https://github.com/nextstrain/augur/pull/1844
[#1845]: https://github.com/nextstrain/augur/pull/1845
<<<<<<< HEAD
[#1857]: https://github.com/nextstrain/augur/pull/1857
=======
[#1855]: https://github.com/nextstrain/augur/pull/1855
>>>>>>> 625d7885

## 31.3.0 (3 July 2025)

### Features

* traits: Added new options `--branch-labels` and `--branch-confidence` to export branch labels for nodes which have a corresponding state change. These are useful for creating streamtrees which convey geographic jumps. [#1814][] (@jameshadfield)
* filter, merge: Added a new option `--nthreads` to configure parallelism. Right now, it is only passed to SeqKit, but it may be used for other internal optimizations in the future. [#1833][] (@victorlin)
* filter: Added a new option `--skip-checks` to bypass checks for duplicates in sequences and whether ids in metadata have a sequence entry. Mainly useful when working with larger files. [#1833][] (@victorlin)
* Added a new `AUGUR_PROFILE` environment variable. If set, Augur will run with Python's cProfile profiler and save results to the value which should be a file path. This may result in slightly slower run times, and should only be used for debugging purposes. [#1835][] (@victorlin)

### Bug fixes

* filter, merge: Improved run time of sequence I/O operations, especially in the common use case of having a workflow manager run multiple invocations simultaneously. [#1833][] (@victorlin)
* filter, merge: Previously, SeqKit was hardcoded to use its default of 4 threads per command, which could have resulted in oversubscription of resources in the common use case of having a workflow manager run multiple invocations simultaneously. The default behavior has been updated to use 1 thread per command to discourage oversubscription of resources. It is configurable with the new `--nthreads` option described above. [#1833][] (@victorlin)

[#1814]: https://github.com/nextstrain/augur/pull/1814
[#1833]: https://github.com/nextstrain/augur/issues/1833
[#1835]: https://github.com/nextstrain/augur/pull/1835

## 31.2.1 (12 June 2025)

### Bug fixes

* curate format-dates: Removed redundant warning messages that were previously displayed when using `--failure-reporting "warn"`. [#1816][] (@victorlin)
* filter: Improved performance of `--output-sequences` by using SeqKit internally. [#1794][] (@victorlin)
* filter: Improved performance when using `--sequences` without `--sequence-index` by skipping indexing of `--sequences` when no sequence-based filters are used. [#1827][] (@victorlin)
* filter: Fixed a bug that prevented proper checking of duplicates and sequence index mismatches on VCF inputs. [#1826][] (@victorlin)
* merge: Fixed a performance bug where input sequence file validation unnecessarily loaded file contents into device memory. [#1820][] (@victorlin)
* refine: Fixed a bug where inferred dates were being wrongly marked as not inferred. [#1829][] (@victorlin)

[#1794]: https://github.com/nextstrain/augur/issues/1794
[#1816]: https://github.com/nextstrain/augur/pull/1816
[#1820]: https://github.com/nextstrain/augur/pull/1820
[#1826]: https://github.com/nextstrain/augur/issues/1826
[#1827]: https://github.com/nextstrain/augur/pull/1827
[#1829]: https://github.com/nextstrain/augur/issues/1829

## 31.2.0 (5 June 2025)

### Features

* merge: Support merging of sequence files with `--sequences`. [#1579][] (@victorlin)
* read-file: Multiple files are now accepted. [#1815][] (@victorlin)
* schema: Added fields for streamtrees and default zoom branch label. [#1813] (@jameshadfield)

### Bug fixes

* Added a missing redirect for the environment variables documentation page from its previous location. [#1812][] (@tsibley)

[#1579]: https://github.com/nextstrain/augur/issues/1579
[#1812]: https://github.com/nextstrain/augur/pull/1812
[#1813]: https://github.com/nextstrain/augur/pull/1813
[#1815]: https://github.com/nextstrain/augur/pull/1815

## 31.1.0 (27 May 2025)

### Features

* schema: Allow full stop character (`.`) in gene names. [#955][] (@jameshadfield)

### Bug fixes

* filter: Improved speed of using `--group-by`, `--min-date`, and `--max-date` on large datasets. [#1792][], [#1811][] (@victorlin)

[#955]: https://github.com/nextstrain/augur/pull/955
[#1792]: https://github.com/nextstrain/augur/pull/1792
[#1811]: https://github.com/nextstrain/augur/pull/1811

## 31.0.0 (19 May 2025)

### Major Changes

* `augur mask --mask`, `augur tree --exclude-sites`: BED files with inconsistent CHROM values (i.e., values in the first column of data lines) will throw an error, as Augur (implicitly) expects to be working on a single piece of DNA (chromosome, segment, etc), and multiple CHROM values in a BED file indicate a violation of this expectation. This is a breaking change. [#945][] (@genehack)
* filter: Empty values in the metadata id column will result in an error that can only be resolved by editing the metadata file or by specifying a different id column with `--metadata-id-columns`. [#1807][] (@joverlee521)

### Bug fixes

* `augur mask --mask`, `augur tree --exclude-sites`: Providing an empty BED file, or one with only header lines and no data lines, will no longer cause an error to be thrown. [#945][] (@genehack)
* `augur.utils.read_bed_file()` was rewritten for increased compliance with the BED file specification. In particular, header line dectection is improved and multiple header lines are now supported. [#945][] (@genehack)
* export v2: Improved the error message that is displayed when the metadata index column has duplicated values [#1791][] (@genehack)
* tree: Improved help text for `--tree-builder-args` to explain some IQ-TREE options won't work because of defline rewriting [#875][] (@genehack)
* export v2: Automatically rename fields within the `filters` and `colorings` configs of the provided auspice config file to match the renamed fields in the exported nodes. [#1804][] (@joverlee521)
* export v2: Divergence values are now exported with increased precision, showing up to 6 significant digits instead of 3. [#1801][] (@rneher)

[#875]: https://github.com/nextstrain/augur/issues/875
[#945]: https://github.com/nextstrain/augur/issues/945
[#1791]: https://github.com/nextstrain/augur/issues/1791
[#1801]: https://github.com/nextstrain/augur/pull/1801
[#1804]: https://github.com/nextstrain/augur/pull/1804
[#1807]: https://github.com/nextstrain/augur/pull/1807

## 30.0.1 (28 April 2025)

### Bug fixes

* filter: Removed the note that appeared in output when running with `--sequences` and without `--sequence-index`. The help text of both options has been updated to clarify the relationship between the two. [#1797][] (@victorlin)

[#1797]: https://github.com/nextstrain/augur/pull/1797

## 30.0.0 (15 April 2025)

### Major Changes

*Note: The following breaking changes were effective as of version 29.1.0.*

* filter: Date values in `<year>-<month>` format with more than 4 digits in the year (e.g. `02025-04`) or more than 2 digits in the month (e.g. `2025-004`) are no longer supported. Support for these was unintentional, but it worked in practice. [#1786][] (@victorlin)
* filter: Date values in `<year>-<month>-<day>` format that fall outside of valid date boundaries now fail with an error. For example, `2025-00-01` is invalid. Previously, all date parts were treated categorically without date validation so `month=0` was its own category. [#1786][] (@victorlin)
* filter: Date values in `<year>-<month>` format that fall outside of valid date boundaries are now auto-converted to the closest date. For example, `2025-00` will be auto-converted to `2025-01`. Previously, all date parts were treated categorically without date validation so `month=0` was its own category. It will now be treated as `month=1`. This is a side-effect of the change in 29.1.0 that switched to the same internal date parsing function that is used by other commands. A future major version may change behavior to fail with an error to better align with handling of `<year>-<month>-<day>`. [#1774][] (@victorlin)

### Bug fixes

* filter: version 29.1.0 inadvertently dropped support for date values in `<year>-<month>` or `<year>-<month>-<day>` format that are not in `YYYY-MM` or `YYYY-MM-DD` format. Support for some values has been restored. See the "Major Changes" section for details on which values are explicitly no longer supported. [#1785][] (@victorlin)

[#1785]: https://github.com/nextstrain/augur/issues/1785
[#1786]: https://github.com/nextstrain/augur/pull/1786

## 29.1.0 (10 April 2025)

### Features

* export v2: Allow multiple auspice config files (`--auspice-config`) which are merged together. Note that the merging of lists extends the original list, although elements representing the same data are overwritten instead. You can optionally write out this merged config via `--output-auspice-config` for debugging purposes. [#1756][] (@jameshadfield)

### Bug fixes

* titers: Improve error messages when titer models do not have enough data. [#1769][] (@huddlej)
* align: Remove extra logs for insertions since the coordinates are output the *.insertions.csv. [#1772][] (@joverlee521)
* filter: Fixed an error with weighted sampling by `year`. [#1776][] (@victorlin)
* filter: Previously, subsampling with `--group-by` `year` or `month` would crash on numeric dates. This has been fixed by switching to the same internal date parsing function that is used by other commands. [#1774][] (@victorlin)
* filter: Made a small adjustment to use pandas's `"string"` dtype alias when processing values in metadata. [#1782][] (@victorlin)
* filter: Options `--output` and `-o` have been deprecated and will now show a warning message. See [DEPRECATED.md](./DEPRECATED.md) for details. [#1622][] (@victorlin)
* Updated outdated documentation on supported date formats in metadata. [#882][] (@victorlin)

[#882]: https://github.com/nextstrain/augur/issues/882
[#1622]: https://github.com/nextstrain/augur/pull/1622
[#1756]: https://github.com/nextstrain/augur/pull/1756
[#1769]: https://github.com/nextstrain/augur/pull/1769
[#1772]: https://github.com/nextstrain/augur/pull/1772
[#1774]: https://github.com/nextstrain/augur/issues/1774
[#1776]: https://github.com/nextstrain/augur/issues/1776
[#1782]: https://github.com/nextstrain/augur/pull/1782

## 29.0.0 (26 February 2025)

### Major Changes

* Updated default latitudes and longitudes for geography traits that includes location name changes. See the pull request for more details. [#1744][] (@joverlee521)
* curate apply-geolocation-rules: Augur's standard geolocation rules are used by default and rules provided via `--geolocation-rules` are considered custom rules that have precedence over the default rules. The `--no-default-rules` flag can be used to ignore the default rules. See the pull request for more details. [#1745][] (@joverlee521)
* `augur.utils.read_strains` has been removed as it's been deprecated since January 2024. The same function is available through the public API as `augur.io.read_strains`. [#1749][] (@joverlee521)
* Bumped minimum Python version to 3.9 as support for 3.8 was dropped in Augur v27.0.0. [#1763][] (@joverlee521)

### Features

* refine: Added a `--remove-outgroup` flag which can be used when rooting a tree on a single taxon. Rooting and removal of outgroup will be performed before any temporal inference, if applicable. [#1751][] (@jameshadfield)
* Added standard geolocation rules in "augur/data/geolocation_rules.tsv" that can be used with `augur curate apply-geolocation-rules`. [#1744][] (@joverlee521)
* [refine, export] Ambiguous dates (e.g. those with "XX" in the date string) are now exported in the Auspice JSON, and all tips now have an additional  "inferred" boolean property. These changes only apply to temporal trees. [#1760][] (@jameshadfield)

### Bug fixes

* Certain strain names would be silently renamed by `augur tree [--method iqtree]`. We now avoid such renaming wherever possible and in cases where there are backslashes or single quotes we now raise a fatal error.
Note that names with spaces in the FASTA header (description line) continue to be modified such that everything after the first space is not used in the resulting tree. [#1750][] (@jameshadfield)
* Fixed the error that occurred when running `augur curate --help`. [#1755][] (@joverlee521)

[#1744]: https://github.com/nextstrain/augur/pull/1744
[#1745]: https://github.com/nextstrain/augur/pull/1745
[#1749]: https://github.com/nextstrain/augur/pull/1749
[#1750]: https://github.com/nextstrain/augur/pull/1750
[#1751]: https://github.com/nextstrain/augur/pull/1751
[#1755]: https://github.com/nextstrain/augur/pull/1755
[#1760]: https://github.com/nextstrain/augur/pull/1760
[#1763]: https://github.com/nextstrain/augur/pull/1763

## 28.0.1 (10 February 2025)

### Bug Fixes

* schema: document node property values support `url`. This feature has been supported in Auspice since v2.25.0. [#1743][] (@joverlee521)
* augur.io.read_metadata: Ensure that the index column's dtype is always "string" so that numeric ids don't get converted to numeric dtypes. [#1746][] (@joverlee521)

[#1743]: https://github.com/nextstrain/augur/pull/1743
[#1746]: https://github.com/nextstrain/augur/pull/1746
[#1751]: https://github.com/nextstrain/augur/pull/1751

## 28.0.0 (30 January 2025)

### Major Changes

* export v2: The string "none" is now an invalid value for `--color-by-metadata` and `--metadata-columns` options and will be ignored to prevent clashes with Auspice's internal use of "none". [#1113][] (@joverlee521)
* schema: The string "none" is now an invalid branch label, node_attr key, and coloring key. [#1113][] (@joverlee521)
* curate apply-geolocation-rules: The geolocation rule matching has been updated to be case-insensitive. Use the new `--case-sensitive` flag if you want to revert to the previous behavior of case-sensitive matching. [#1740][], [#1741][] (@joverlee521)
* `augur.io.read_sequences`: Only accept the values `"fasta"` and `"genbank"` for format, instead of allowing any value supported by Biopython. [#1731][] (@victorlin)
    * This also applies to `augur.io.sequences.read_single_sequence`, which is not in the public API.

### Features

* All commands: Support compressed formats for input sequence files. This was already the case for most commands. Internal standardization extends the support to all other commands. [#1730][] (@victorlin)

### Bug Fixes

* When using >=Biopython 1.85: properly detect `augur ancestral --root-sequence` file format and, for all commands, support FASTA files with comments. [#1731][] (@victorlin)

### Internal changes

* Added a new function `augur.io.sequences.read_single_sequence` as a wrapper around `Bio.SeqIO.read` with support for compressed formats, similar to the `augur.io.sequences.read_sequences` wrapper around `Bio.SeqIO.parse`. [#1730][] (@victorlin)

[#1113]: https://github.com/nextstrain/augur/pull/1113
[#1730]: https://github.com/nextstrain/augur/pull/1730
[#1731]: https://github.com/nextstrain/augur/pull/1731
[#1740]: https://github.com/nextstrain/augur/pull/1740
[#1741]: https://github.com/nextstrain/augur/pull/1741

## 27.2.0 (22 January 2025)

### Features

* export: Added a new option `--warning` to display a warning banner in Auspice, supported as of Auspice version 2.62.0. [#1722][] (@victorlin)

[#1722]: https://github.com/nextstrain/augur/issues/1722

## 27.1.0 (15 January 2025)

### Features

* ancestral: Add `--seed` argument to enable deterministic inference of root states by TreeTime. [#1690][] (@huddlej)

### Bug Fixes

* ancestral, refine: Explicitly specify how the root and ambiguous states are handled during sequence reconstruction and mutation counting. [#1690][] (@rneher)
* titers: Fix type errors in code associated with cross-validation of models. [#1688][] (@huddlej)
* export: The help text for `--lat-longs` has been improved with a link to the defaults and specifics around the overriding behavior. [#1715][] (@victorlin)
* augur.io.read_metadata: Pandas versions <1.4.0 prevented this function from properly setting the index column's data type. Support for those older versions has been dropped. [#1716][] (@victorlin)
* In version 24.4.0, one of the new features was that all options that take multiple values could be repeated. Unfortunately, it overlooked a few that have been fixed in this version. [#1707][] (@victorlin)
    * `augur curate rename --field-map`
    * `augur curate transform-strain-name --backup-fields`
* `augur curate format-dates --expected-date-formats` help text has been improved with clarifications regarding how values provided interact with builtin formats and how to match masked date parts. [#1707][], [#1718][] (@victorlin)
* parse: Transform strain names the same way in both metadata and sequences instead of only transforming sequences. [#1712][] (@huddlej)

[#1688]: https://github.com/nextstrain/augur/pull/1688
[#1690]: https://github.com/nextstrain/augur/pull/1690
[#1707]: https://github.com/nextstrain/augur/issues/1707
[#1712]: https://github.com/nextstrain/augur/pull/1712
[#1715]: https://github.com/nextstrain/augur/pull/1715
[#1716]: https://github.com/nextstrain/augur/pull/1716
[#1718]: https://github.com/nextstrain/augur/pull/1718

## 27.0.0 (9 December 2024)

### Major Changes

- Drop support for Python 3.8. [#1693] (@victorlin)
- Drop support for older versions of jsonschema (<4.18.0). [#1691] (@victorlin)
- Drop support for xopen <2.0.0. [#1692] (@victorlin)

### Bug fixes

- export: validation will no longer crash with `KeyError: 'tree'` when newer versions of jsonschema (≥4.18.0) are installed. [#1358] (@victorlin)

[#1358]: https://github.com/nextstrain/augur/issues/1358
[#1691]: https://github.com/nextstrain/augur/pull/1691
[#1692]: https://github.com/nextstrain/augur/pull/1692
[#1693]: https://github.com/nextstrain/augur/pull/1693

## 26.2.0 (20 November 2024)

### Features

* This is the first version to officially support Python 3.12 and Pandas v2. [#1671] [#1678] (@corneliusroemer, @victorlin)
* curate: change output metadata to [RFC 4180 CSV-like TSVs][] to match the TSV format output by other Augur subcommands and the Nextstrain ecosystem as discussed in [#1566][]. [#1565][] (@joverlee521)

[#1565]: https://github.com/nextstrain/augur/pull/1565
[#1566]: https://github.com/nextstrain/augur/issues/1566
[RFC 4180 CSV-like TSVs]: https://datatracker.ietf.org/doc/html/rfc4180
[#1671]: https://github.com/nextstrain/augur/pull/1671
[#1678]: https://github.com/nextstrain/augur/pull/1678

## 26.1.0 (12 November 2024)

### Features

* ancestral, translate: Add `--skip-validation` as an alias to `--validation-mode=skip`. [#1656][] (@victorlin)
* clades: Allow customizing the validation of input node data JSON files with `--validation-mode` and `--skip-validation`. [#1656][] (@victorlin)
* tree: When using iqtree, check for all synonyms of default args when detecting potential conflicts, e.g. `--threads-max` is equivalent to `-ntmax`. Previously, we were only checking for the latter. Also use new, preferred IQtree2 option names (e.g. `--polytomy` instead of `-czb` etc.). [#1547][] (@corneliusroemer)

### Bug Fixes

* index: Previously specifying a directory that does not exist in the path to `--output` would result in an incorrect error stating that the input file does not exist. It now shows the correct path responsible for the error. [#1644][] (@victorlin)
* curate format-dates: Update help docs and improve failure messages to show use of `--expected-date-formats`. [#1653][] (@joverlee521)
* parse: fix test failure with pandas 2.2. [#1471] (@emollier)

[#1471]: https://github.com/nextstrain/augur/pull/1471
[#1644]: https://github.com/nextstrain/augur/issues/1644
[#1547]: https://github.com/nextstrain/augur/pull/1547
[#1653]: https://github.com/nextstrain/augur/pull/1653
[#1656]: https://github.com/nextstrain/augur/pull/1656

## 26.0.0 (17 September 2024)

### Major Changes

* filter: Duplicate header names in the FASTA file (`--sequences`) will now result in an error. [#1613] (@victorlin)
* parse: When both `strain` and `name` fields are present, the `strain` field will now be used as the sequence ID field. [#1629][] (@victorlin)
* merge: Generated source columns (e.g. `__source_metadata_{NAME}`) are now omitted by default.  They may be explicitly included with `--source-columns=TEMPLATE` or explicitly omitted with `--no-source-columns`.  This may be a breaking change for any existing uses of `augur merge` relying on the generated columns, though as `augur merge` is relatively new we believe usage to be scant if extant at all. [#1625][] [#1632][] (@tsibley)

### Bug Fixes

* filter: Previously, when `--subsample-max-sequences` was slightly lower than the number of groups, it was possible to fail with an uncaught `AssertionError`. Internal calculations have been adjusted to prevent this from happening. [#1588][] [#1598][] (@victorlin)

[#1588]: https://github.com/nextstrain/augur/issues/1588
[#1598]: https://github.com/nextstrain/augur/issues/1598
[#1613]: https://github.com/nextstrain/augur/pull/1613
[#1625]: https://github.com/nextstrain/augur/issues/1625
[#1629]: https://github.com/nextstrain/augur/pull/1629
[#1632]: https://github.com/nextstrain/augur/issues/1632

## 25.4.0 (3 September 2024)

### Features

* merge: Table-specific id columns and delimiters may now be specified, e.g. `--metadata-id-columns X=id Y=strain` and `--metadata-delimiters X=, Y=';'`, to allow more precise behaviour and avoid ordering issues. [#1594][] (@tsibley)

### Bug Fixes

* filter: Improved warning and error messages in the case of missing columns. [#1604] (@victorlin)
* merge: Any user-customized `~/.sqliterc` file is now ignored so it doesn't break `augur merge`'s internal use of SQLite. [#1608][] (@tsibley)
* merge: Non-id columns in metadata inputs that would conflict with the output id column are now forbidden and will cause an error if present.  Previously they would overwrite values in the output id column, causing incorrect output. [#1593][] (@tsibley)
* import: Spaces in BEAST MCC tree annotations (for example, from a discrete state reconstruction) no longer break `augur import beast`'s parsing. [#1610][] (@watronfire)

[#1593]: https://github.com/nextstrain/augur/pull/1593
[#1594]: https://github.com/nextstrain/augur/pull/1594
[#1604]: https://github.com/nextstrain/augur/pull/1604
[#1608]: https://github.com/nextstrain/augur/pull/1608
[#1610]: https://github.com/nextstrain/augur/pull/1610

## 25.3.0 (22 August 2024)

### Features

* A new command, `augur merge`, now allows for generalized merging of two or more metadata tables. [#1563][] (@tsibley)
* Two new commands, `augur read-file` and `augur write-file`, now allow external programs to do i/o like Augur by piping from/to these new commands.  They provide handling of compression formats and newlines consistent with the rest of Augur. [#1562][] (@tsibley)
* A new debugging mode can be enabled by setting the `AUGUR_DEBUG` environment variable to `1` (or any non-empty value).  Currently the only effect is to print more information about handled (i.e. anticipated) errors.  For example, stack traces and parent exceptions in an exception chain are normally omitted for handled errors, but setting this env var includes them.  Future debugging and troubleshooting features, like verbose operation logging, will likely also condition on this new debugging mode. [#1577][] (@tsibley)
* filter: Added the ability to use weights in subsampling. See help text of `--group-by-weights` and the updated [Filtering and Subsampling guide][] for more information. [#1454][] (@victorlin)

### Bug Fixes

* Embedded newlines in quoted field values of metadata files read/written by many commands, annotation files read by `augur curate apply-record-annotations`, and index files written by `augur index` are now properly handled. [#1561][] [#1564][] (@tsibley)
* Output written to stderr (e.g. informational messages, warnings, errors, etc.) is now always line-buffered regardless of the Python version in use.  This helps with interleaved stderr and stdout.  Previously, stderr was block-buffered on Python 3.8 and line-buffered on 3.9 and higher. [#1563][] (@tsibley)

[#1454]: https://github.com/nextstrain/augur/pull/1454
[#1561]: https://github.com/nextstrain/augur/pull/1561
[#1562]: https://github.com/nextstrain/augur/pull/1562
[#1563]: https://github.com/nextstrain/augur/pull/1563
[#1564]: https://github.com/nextstrain/augur/pull/1564
[#1577]: https://github.com/nextstrain/augur/pull/1577
[Filtering and Subsampling guide]: https://docs.nextstrain.org/en/latest/guides/bioinformatics/filtering-and-subsampling.html



## 25.2.0 (24 July 2024)

### Features

* export v2: we now limit numerical precision on floats in the JSON. This should not change how a dataset is displayed / interpreted in Auspice but allows the gzipped & minimised JSON filesize to be reduced by around 30% (dataset-dependent). [#1512][] (@jameshadfield)
* traits, export v2: `augur traits` now reports all confidence values above 0.1% rather than limiting them to the top 4 results. There is no change in the eventual Auspice dataset as `augur export v2` will still only consider the top 4. [#1512][] (@jameshadfield)
* curate: Excel (`.xlsx` and `.xls`) and OpenOffice (`.ods`) spreadsheet files are now also supported as metadata inputs (`--metadata`).  The first sheet in the workbook is read as tabular data.  [#1550][] (@tsibley)

### Bug Fixes

* titers sub: Fixes a bug where antigenic weights were assigned to branches for substitutions in the incorrect order of `<derived allele><position><ancestral allele>` instead of `<ancestral allele><position><derived allele>`. [#1555][] (@huddlej)

[#1512]: https://github.com/nextstrain/augur/pull/1512
[#1550]: https://github.com/nextstrain/augur/pull/1550
[#1555]: https://github.com/nextstrain/augur/pull/1555


## 25.1.1 (15 July 2024)

### Bug Fixes

* curate parse-genbank-location: Fix a bug where a mix of empty and populated location-field values would result in inconsistent fields in the output NDJSON [#1531][](@genehack)

[#1531]: https://github.com/nextstrain/augur/pull/1531


## 25.1.0 (11 July 2024)

### Features

* Support xopen major version 2. Deprecate v1. Schedule for removal around November 2024. [#1532][] (@corneliusroemer)
* Support networkx major version 3. [#1534][] (@corneliusroemer)

[#1532]: https://github.com/nextstrain/augur/pull/1532
[#1534]: https://github.com/nextstrain/augur/pull/1534

## 25.0.0 (10 July 2024)

### Major changes

* curate format-dates: Raises an error if provided date field does not exist in records. [#1509][] (@joverlee521)
* All curate subcommands: Verifies all input records have the same fields and raises an error if a record does not have matching fields. [#1518][] (@joverlee521)

### Features

* Added a new sub-command `augur curate apply-geolocation-rules` to apply user curated geolocation rules to the geolocation fields in a metadata file. Previously, this was available as a script within the nextstrain/ingest repo. [#1491][] (@victorlin)
* Added a default color for the "Asia" region that will be used in `augur export` is no custom colors are provided. [#1490][] (@joverlee521)
* Added a new sub-command `augur curate apply-record-annotations` to apply user curated annotations to existing fields in a metadata file. Previously, this was available as a `merge-user-metadata` in the nextstrain/ingest repo. [#1495][] (@joverlee521)
* Added a new sub-command `augur curate abbreviate-authors` to abbreviate lists of authors to "<first author> et al." Previously, this was avaliable as the `transform-authors` script within the nextstrain/ingest repo. [#1483][] (@genehack)
* Added a new sub-command `augur curate parse-genbank-location` to parse the `geo_loc_name` field from GenBank reconds. Previously, this was available as the `translate-genbank-location` script within the nextstrain/ingest repo. [#1485][] (@genehack)
* curate format-dates: Added defaults to `--expected-date-formats` so that ISO 8601 dates (`%Y-%m-%d`) and its various masked forms (e.g. `%Y-XX-XX`) are automatically parsed by the command. [#1501][] (@joverlee521)
* Added a new sub-command `augur curate transform-strain-name` to filter strain names based on matching a regular expression. Previously, this was available as the `transform-strain-names` script within the nextstrain/ingest repo. [#1514][] (@genehack)
* Added a new sub-command `augur curate rename` to rename field / column names. Previously, a similar version was available as the `transform-field-names` script within the nextstrain/ingest repo however the behaviour is slightly changed here. [#1506][] (@jameshadfield)

### Bug Fixes

* filter: Improve speed of checking duplicates in metadata, especially for large files. [#1466][] (@victorlin)
* curate: Stop adding double quotes to the metadata TSV output when field values have internal quotes. [#1493][] (@joverlee521)
* curate format-dates: Mask empty date values as `XXXX-XX-XX` to represent unknown dates. [#1509][] (@joverlee521)

[#1466]: https://github.com/nextstrain/augur/pull/1466
[#1490]: https://github.com/nextstrain/augur/pull/1490
[#1491]: https://github.com/nextstrain/augur/pull/1491
[#1493]: https://github.com/nextstrain/augur/pull/1493
[#1495]: https://github.com/nextstrain/augur/pull/1495
[#1501]: https://github.com/nextstrain/augur/pull/1501
[#1509]: https://github.com/nextstrain/augur/pull/1509
[#1514]: https://github.com/nextstrain/augur/pull/1514
[#1518]: https://github.com/nextstrain/augur/pull/1518
[#1506]: https://github.com/nextstrain/augur/pull/1506

## 24.4.0 (15 May 2024)

### Features

* All commands: Allow repeating an option that takes multiple values. Previously, if multiple option flags were specified (e.g. `--exclude-where 'region=A' --exclude-where 'region=B'`), only the last one was used. Now, all values are used. [#1445][] (@victorlin)
* ancestral, translate: output node data files are now validated. The argument `--validation-mode` is added which controls this behaviour (default: error). This argument also controls validation of the input node-data file (ancestral only). [#1440][] (@jameshadfield)
* export: Updated default latitudes and longitudes for geography traits. This only applies if you are **not** using `--lat-longs` to override the built in mappings. [#1449][] (@trvrb)

### Bug Fixes

* validation: we no longer exit with a non-zero exit code when the requested validation mode is "warn" [#1440][] (@jameshadfield)
* validation: we no longer perform any validation when the requested validation mode is "skip" [#1440][] (@jameshadfield)
* filter: Send all log messages to `stderr`. This allows output to be written to `stdout` (e.g. `--output-strains /dev/stdout`). [#1459][] (@victorlin)

[#1440]: https://github.com/nextstrain/augur/pull/1440
[#1445]: https://github.com/nextstrain/augur/pull/1445
[#1449]: https://github.com/nextstrain/augur/pull/1449
[#1459]: https://github.com/nextstrain/augur/pull/1459

## 24.3.0 (18 March 2024)

### Features

* filter: Added a new option `--max-length` to filter out sequences that are longer than a certain amount of base pairs. [#1429][] (@victorlin)
* parse: Added support for environments that use pandas 2.x. [#1436][] (@emollier, @victorlin)

### Bug Fixes

* filter: Updated docs with an example of tiered subsampling. [#1425][] (@victorlin)
* export: Fixes bug [#1433] introduced in v23.1.0, that causes validation to fail when gene names start with `nuc`, e.g. `nucleocapsid`. [#1434][] (@corneliusroemer)
* import: Fixes bug introduced in v24.2.0 that prevented `import beast` from running. [#1439][] (@tomkinsc)
* translate, ancestral: Compound CDS are now exported as segmented CDS and are now viewable in Auspice.  [#1438][] (@jameshadfield)

[#1425]: https://github.com/nextstrain/augur/pull/1425
[#1429]: https://github.com/nextstrain/augur/pull/1429
[#1433]: https://github.com/nextstrain/augur/issues/1433
[#1434]: https://github.com/nextstrain/augur/pull/1434
[#1436]: https://github.com/nextstrain/augur/pull/1436
[#1438]: https://github.com/nextstrain/augur/pull/1438
[#1439]: https://github.com/nextstrain/augur/pull/1439

## 24.2.3 (23 February 2024)

### Bug Fixes

* filter: Updated the help and report text of `--min-length` to explicitly state that the minimum length filter only counts standard nucleotide characters A, C, G, or T (case-insensitive). This has been the behavior since version 3.0.3.dev1, but has never been explicitly documented. [#1422][] (@joverlee521)
* frequencies: Fixed a bug introduced in 24.2.0 and 24.1.0 that prevented `--regions` from working when providing regions other than the default "global" region. [#1424]

[#1422]: https://github.com/nextstrain/augur/pull/1422
[#1424]: https://github.com/nextstrain/augur/pull/1424

## 24.2.2 (16 February 2024)

### Bug Fixes

* filter: In versions 24.2.0 and 24.2.1, `--query` stopped working in cases where internal optimizations added in version 24.2.0 failed to parse the columns from the query. It now falls back to non-optimized behavior that allows queries to work. [#1418][] (@victorlin)
* filter: Handle backtick quoting in internal optimizations of `--query`. [#1417][] (@victorlin)

[#1417]: https://github.com/nextstrain/augur/pull/1417
[#1418]: https://github.com/nextstrain/augur/pull/1418

## 24.2.1 (14 February 2024)

### Bug Fixes

* frequencies: Fixed a bug introduced in 24.2.0 that prevented `--method diffusion` from working alongside `--tree`. [#1412][] (@victorlin)

[#1412]: https://github.com/nextstrain/augur/issues/1412

## 24.2.0 (12 February 2024)

### Features

* filter: Added a new option `--query-columns` that allows specifying what columns are used in `--query` along with the expected data types. If unspecified, automatic detection of columns and types is attempted. [#1294][] (@victorlin)
* `augur.io.read_metadata`: A new optional `columns` argument allows specifying a subset of columns to load. The default behavior still loads all columns, so this is not a breaking change. [#1294][] (@victorlin)
* `augur parse`: A new optional `--output-id-field` argument allows the user to select any ID field for the produced FASTA file (e.g. 'accession' instead of 'name' or 'strain'). [#1403][] (@j23414)
  * When no `--output-id-field` is given and the data has both `name` and `strain` fields, continue to preferentially use `name` over `strain` as the sequence ID field; but, throw a deprecation warning that the order will be switched to prefer `strain` over `name` in the future to be consistent with the rest of Augur.
  * Added entry to [DEPRECATED.md](./DEPRECATED.md).
* Compression should now be supported for all input and output files. Please [open an issue](https://github.com/nextstrain/augur/issues) if you find one that doesn't! [#1381][] (@victorlin)
* export v2: Add support to specify metadata columns to export without using them as colorings. This can be done with the `metadata_columns` property in the Auspice config JSON or via the `--metadata-columns` flag in the command line. [#1384][] (@joverlee521)

### Bug Fixes

* filter: In version 24.1.0, automatic conversion of boolean columns was accidentally removed. It has been restored with additional support for empty values evaluated as `None`. [#1410][] (@victorlin)
* filter: The order of rows in `--output-metadata` and `--output-strains` now reflects the order in the original `--metadata`. [#1294][] (@victorlin)
* filter, frequencies, refine: Performance improvements to reading the input metadata file. [#1294][] (@victorlin)
    * For filter, this comes with increased writing times for `--output-metadata` and `--output-strains`. However, net I/O speed still decreased during testing of this change.
* filter: Updated the help text of `--include` and `--include-where` to explicitly state that this can add strains that are missing an entry from `--sequences`. [#1389][] (@victorlin)
* filter: Fixed the summary messages to properly reflect force-inclusion of strains that are missing an entry from `--sequences`. [#1389][] (@victorlin)
* filter: Updated wording of summary messages. [#1389][] (@victorlin)
* Enforce UTF-8 encoding when reading and writing files. Improve error messages when a non-UTF-8 file is used. [#1381][] (@victorlin)

[#1294]: https://github.com/nextstrain/augur/pull/1294
[#1381]: https://github.com/nextstrain/augur/pull/1381
[#1384]: https://github.com/nextstrain/augur/pull/1384
[#1389]: https://github.com/nextstrain/augur/pull/1389
[#1410]: https://github.com/nextstrain/augur/pull/1410
[#1403]: https://github.com/nextstrain/augur/pull/1403

## 24.1.0 (30 January 2024)

### Features

* `augur.io.read_metadata`: A new optional `dtype` argument allows custom data types for all columns. Automatic type inference still happens by default, so this is not a breaking change. [#1252][] (@victorlin)
* `augur.io.read_vcf` has been removed and usage replaced with TreeTime's function of the same name which has improved validation of the VCF file. [#1366][] (@jameshadfield)

### Bug Fixes

* filter, frequencies, refine: Speed up reading of the metadata file. [#1252][] (@victorlin)
* traits: Previously, columns with only numeric values were treated as numerical data. These are now treated as categorical data for discrete trait analysis. [#1252][] (@victorlin)
* Support Biopython `≥1.82` by requiring bcbio-gff `≥0.7.1`. [#1400][] (@victorlin)

[#1252]: https://github.com/nextstrain/augur/pull/1252
[#1366]: https://github.com/nextstrain/augur/pull/1366
[#1400]: https://github.com/nextstrain/augur/pull/1400

## 24.0.0 (22 January 2024)

### Major Changes

* ancestral, translate: For VCF inputs please ensure you are using TreeTime 0.11.2 or later. A large number of bugfixes and improvements have been added in both Augur and TreeTime. [#1355][] and [TreeTime #263][] (@jameshadfield)
* ancestral, translate: GenBank files now require the (GFF mandatory) source feature to be present. [#1351][] (@jameshadfield)
* ancestral, translate: For GFF files, we extract the genome/sequence coordinates by inspecting the sequence-region pragma, region type and/or source type. This information is now required. [#1351][] (@jameshadfield)

### Features

* ancestral, translate: Improvements to VCF inputs / outputs. [#1355][] and [TreeTime #263][] (@jameshadfield)
    * Output VCF will better match the input VCF, including CHROM name and ploidy encoding.
    * VCF inputs now require `--vcf-reference-output`
    * AA sequences are now exported for the tree root
    * VCF writing is now 3 orders of magnitude faster (dataset dependent)
* ancestral, translate: A range of improvements to how we parse GFF and GenBank reference files. [#1351][] (@jameshadfield)
    * translate will now always export a 'nuc' annotation in the output JSON, allowing it to pass validation
    * Gene/CDS names of 'nuc' are now forbidden.
    * If a Gene/CDS in the GFF/GenBank file is unparsed we now print a warning.
* ancestral: For VCF alignments, a VCF output file is now only created when requested via `--output-vcf`. [#1344][] (@jameshadfield)
* ancestral: Improvements to command line arguments. [#1344][] (@jameshadfield)
     * Incompatible arguments are now checked, especially related to VCF vs FASTA inputs.
     * `--vcf-reference` and `--root-sequence` are now mutually exclusive.
* translate: Tree nodes are checked against the node-data JSON input to ensure sequences are present. [#1348][] (@jameshadfield)
* utils::load_features: This function may now raise `AugurError`. [#1351][] (@jameshadfield)
* export v2: Automatically minify large outputs. Use `--no-minify-json` to disable this default behavior. [#1352][] (@victorlin)
* Added a new file [DEPRECATED.md](./DEPRECATED.md) to document timelines and progress of deprecated features in the Augur CLI and Python API. [#1371][] (@victorlin)

### Bug Fixes

* ancestral, translate: Various fixes to VCF inputs / outputs. [#1355][] and [TreeTime #263][] (@jameshadfield)
    * Fix incorrect (but passing) tests
    * Fix case-sensitive sequence comparisons between the root and reference sequences.
    * Fix a bug where ambiguous alleles are not inferred (see [#1380][] for full details).
    * Fix a bug where positions with no sequence information were assigned a base because the mask was not being computed (see [#1382][] for full details).
    * More than one ALT allele is now correctly parsed
    * Mutations followed by an insertion are now parsed
    * Unchanged ref genotypes are now encoded as '0' rather than '.'
    * ALT alleles "*" are now valid (introduced in VCF spec 4.2, but observed in VCF 4.1 files)
    * Positions with no variation are no longer exported
* ancestral, translate: Fixes for JSON (non-VCF) inputs. [#1355][] (@jameshadfield)
    * The "reference" translations are now from the provided reference sequence, not from the root of the tree.  [#1355][] (@jameshadfield)
    * Fix a bug where positions with no sequence information were assigned a base because the mask was not applied (see [#1382][] for full details)
* ancestral, translate: Avoid incompatibilities with Biopython >=1.82. [#1374][], [#1387][] (@victorlin)
* ancestral, translate: Address Biopython deprecation warnings. [#1379][] (@victorlin)
* ancestral: Previously, the help text for `--genes` falsely claimed that it could accept a file. Now, it can truly claim that. [#1353][] (@victorlin)
* translate: The 'source' ID for GFF files is now ignored as a potential gene feature (it is still used for overall nuc coords). [#1348][] (@jameshadfield)
* translate: Improvements to command line arguments.  [#1348][] (@jameshadfield)
    * `--tree` and `--ancestral-sequences` are now required arguments.
    * separate VCF-only arguments into their own group
* translate: Fixes a bug in the parsing behaviour of GFF files whereby the presence of the `--genes` command line argument would change how we read individual GFF lines. Issue [#1349][], PR [#1351][] (@jameshadfield)
* If `TreeTimeError` is encountered Augur now exits with code 2 rather than 0. (This restores the original behaviour.) [#1367][] (@jameshadfield)
* Deprecate `read_strains` from `augur.utils` and add it to the public API under `augur.io`. [#1353][] (@victorlin)


[#1344]: https://github.com/nextstrain/augur/pull/1344
[#1348]: https://github.com/nextstrain/augur/pull/1348
[#1351]: https://github.com/nextstrain/augur/pull/1351
[#1349]: https://github.com/nextstrain/augur/issues/1349
[#1367]: https://github.com/nextstrain/augur/pull/1367
[#1371]: https://github.com/nextstrain/augur/pull/1371
[#1374]: https://github.com/nextstrain/augur/pull/1374
[#1379]: https://github.com/nextstrain/augur/pull/1379
[#1352]: https://github.com/nextstrain/augur/pull/1352
[#1353]: https://github.com/nextstrain/augur/pull/1353
[#1355]: https://github.com/nextstrain/augur/pull/1355
[#1380]: https://github.com/nextstrain/augur/issues/1380
[#1382]: https://github.com/nextstrain/augur/issues/1382
[#1387]: https://github.com/nextstrain/augur/pull/1387
[TreeTime #263]: https://github.com/neherlab/treetime/pull/263

## 23.1.1 (7 November 2023)

### Bug Fixes

* Fix Python 3.11 installation for Conda environments. [#1334][] (@victorlin)
* Bump `pyfastx` dependency to major versions 1 and 2. [#1335][] (@victorlin)

[#1334]: https://github.com/nextstrain/augur/issues/1334
[#1335]: https://github.com/nextstrain/augur/pull/1335

## 23.1.0 (22 September 2023)

### Features

* Support treetime 0.11.* [#1310][] (@corneliusroemer)
* export: Allow minimal export using only a (newick) tree in `augur export v2`. [#1299][] (@jameshadfield)
* A number of schema updates and improvements [#1299][] (@jameshadfield)
    * We now require all nodes to have `node_attrs` on them with one of `div` or `num_date` present
    * Some never-used properties are removed from the schemas, including a pattern for defining nucleotide INDELs which was never used by augur or auspice.
    * Tip label defaults are now settable within the auspice-config JSON
    * Empty colorings definitions are allowed (the tree will be grey in Auspice)

### Bug fixes

* ancestral: Export amino acid sequences inferred for the root node of the tree in the node data JSON output for compatibility with `augur translate` output. [#1317][] (@huddlej)

[#1299]: https://github.com/nextstrain/augur/pull/1299
[#1310]: https://github.com/nextstrain/augur/pull/1310
[#1317]: https://github.com/nextstrain/augur/pull/1317

## 23.0.0 (5 September 2023)

### Major Changes

* Drop support for Python 3.7. [#1296][] (@victorlin)

### Features

* export v2: Allow the root-sequence data to be included (inlined) in the main dataset JSON file, avoiding the need for a sidecar `_root-sequence.json` file. [#1295][] (@jameshadfield)

[#1295]: https://github.com/nextstrain/augur/pull/1295
[#1296]: https://github.com/nextstrain/augur/pull/1296

## 22.4.0 (29 August 2023)

### Features

* refine: Export covariance matrix and standard deviation for clock rate regression in the node data JSON output when these values are calculated by TreeTime. These new values appear in the `clock` data structure of the JSON output as `cov` and `rate_std` keys, respectively. [#1284][] (@huddlej)

### Bug fixes

* clades: Fix outputs for genes named `NA` (previously the value was replaced by `nan`). [#1293][] (@rneher)
* distance: Improve documentation by describing how gaps get treated as indels and how users can ignore specific characters in distance calculations. [#1285][] (@huddlej)
* Fix help output compatibility with non-Unicode streams. [#1290][] (@victorlin)

[#1284]: https://github.com/nextstrain/augur/pull/1284
[#1285]: https://github.com/nextstrain/augur/pull/1285
[#1290]: https://github.com/nextstrain/augur/pull/1290
[#1293]: https://github.com/nextstrain/augur/pull/1293

## 22.3.0 (14 August 2023)

### Features

* ancestral: add functionality to reconstruct ancestral amino acid sequences and add inferred mutations to the `node_data_json` with output equivalent to `augur translate`. `ancestral` now takes an annotation (`--annotation`), a list of genes (`--genes`), and a file name pattern for amino acid alignments (`--translations`). Mutations for each of these genes will be inferred and added to the output JSON to each node as a list at `['aa_muts'][gene]`. The annotations will be added to the `annotation` field in the output JSON. Inferred amino acids sequences can be saved with the new `--output-translations` argument. [#1258][] (@rneher, @huddlej)
* ancestral: add the ability to report mutations relative to a sequence other than the inferred root of the tree. This sequence can be specified via `--root-sequence` and difference between this sequence and the inferred root of the tree will be added as mutations to the root node for nucleotides and amino acids. All differences between the specified `root-sequence` and the inferred sequence of the root node of the tree will be added as mutations to the root node. This was previously already possible for `vcf` input via `--vcf-reference`. [#1258][] (@rneher)
* refine: add `mid_point` as rooting option to `refine`. [#1257][] (@rneher)

### Bug fixes

* filter: In version 22.2.0, `--query` would fail when the `.str` accessor was used on a column. This has been fixed. [#1277][] (@victorlin)

[#1257]: https://github.com/nextstrain/augur/pull/1257
[#1258]: https://github.com/nextstrain/augur/pull/1258
[#1277]: https://github.com/nextstrain/augur/issues/1277

## 22.2.0 (31 July 2023)

### Features

* Adds a new sub-command augur curate titlecase. The titlecase command is intended to apply titlecase to string fields in a metadata record (e.g. BRAINE-LE-COMTE, FRANCE -> Braine-le-Comte, France). Previously, this was available in the transform-string-fields script within the monkeypox repo.
 [#1197][] (@j23414 and @joverlee521)

[#1197]: https://github.com/nextstrain/augur/pull/1197

### Bug fixes

* export v2: Previously, when `strain` was not used as the metadata ID column, node attributes might have gone missing from the final Auspice JSON. This has been fixed. [#1260][], [#1262][] (@victorlin, @joverlee521)
* export v1: Added a deprecation warning for this command. [#1265][] (@victorlin)
* export v1: The recently introduced flag `--metadata-id-columns` did not work properly due to the same `export v2` bug that was fixed in this release. Instead of fixing it in `export v1`, drop the broken feature since this command is no longer being maintained. [#1265][] (@victorlin)
* filter: Expose internal Pandas errors from `--query` which may be useful to users. [#1267][] (@victorlin)
* filter: Previously, `--query` would fail when numerical comparisons were used on columns with missing values. This has been fixed. [#1269][] (@victorlin)

[#1260]: https://github.com/nextstrain/augur/issues/1260
[#1262]: https://github.com/nextstrain/augur/issues/1262
[#1265]: https://github.com/nextstrain/augur/pull/1265
[#1267]: https://github.com/nextstrain/augur/pull/1267
[#1269]: https://github.com/nextstrain/augur/issues/1269

## 22.1.0 (10 July 2023)

### Features

* export, frequencies, refine, traits: Add a new flag `--metadata-id-columns` to customize the possible metadata ID columns. Previously, this was only available in `augur filter`. [#1240][] (@victorlin)
* Add new sub-subcommand augur curate format-dates. The format-dates command is intended to be used to format date fields to ISO 8601 date format (YYYY-MM-DD), where incomplete dates are masked with `XX` (e.g. 2023 -> 2023-XX-XX). [#1146][] (@joverlee521)

### Bug fixes

* parse: Fix a bug where `--fix-dates` was always applied, with a default of `--fix-dates=monthfirst`. Now, running without `--fix-dates` will leave dates as-is. [#1247][] (@victorlin)
* `augur.io.open_file`: Previously, the docs described a type restriction on `path_or_buffer` but it was not enforced. It has been updated to allow all I/O classes, and is enforced at run-time. [#1250][] (@victorlin)
* filter: Fix a bug where data files consisting of only numerical strain names would not work when both `--metadata` and `--sequences` are passed. [#1256][] (@victorlin)

[#1146]: https://github.com/nextstrain/augur/pull/1146
[#1240]: https://github.com/nextstrain/augur/pull/1240
[#1247]: https://github.com/nextstrain/augur/issues/1247
[#1250]: https://github.com/nextstrain/augur/pull/1250
[#1256]: https://github.com/nextstrain/augur/pull/1256

## 22.0.3 (14 June 2023)

### Bug fixes

* utils: Serialize pandas Series in `write_json`. [#1213][] (@victorlin)

[#1213]: https://github.com/nextstrain/augur/pull/1213

## 22.0.2 (26 May 2023)

### Bug fixes

* CI: Add a Github action to test augur on 8 Nextstrain pathogen workflows using example data. [#1217][] (@corneliusroemer)
* parse: Denote required arguments including `--fields`, `--output-sequences`, and `--output-metadata`. [#1228][] (@huddlej)
* Fix export of the `strand` attribute of gene annotations. Previously, features on the negative strand were not annotated as such since the code assumed that the `strand` attribute was boolean instead of `[-1, +1]`. [#1211] @rneher and @j23414.
* augur.io.read_metadata: explicitly set `date` column as `string` type to prevent year only dates from being inferred as integers. [#1235][] (@joverlee521)

[#1211]: https://github.com/nextstrain/augur/pull/1211
[#1217]: https://github.com/nextstrain/augur/pull/1217
[#1228]: https://github.com/nextstrain/augur/pull/1228
[#1235]: https://github.com/nextstrain/augur/pull/1235

## 22.0.1 (16 May 2023)

### Bug fixes

* export: No longer export duplicate entries in the colorings array, a bug which has been present in Augur since at least v12 [#719][]. [#1218][] (@jameshadfield)
* export: In version 22.0.0, some configurations of export may have resulted in the clade coloring appearing last in the Auspice dropdown rather than first. This is now fixed. [#1218] (@jameshadfield)
* export: In version 22.0.0, validation of `augur.utils.read_node_data` was changed to error when a node data JSON did not contain any actual data. This causes export to error when an empty node data JSON is passed, as for example in ncov's pathogen-ci. This is now fixed by warning instead. The bug was originally introduced in PR [#728][]. [#1214][] (@corneliusroemer)

[#719]: https://github.com/nextstrain/augur/issues/719
[#1214]: https://github.com/nextstrain/augur/pull/1214
[#1218]: https://github.com/nextstrain/augur/pull/1218

## 22.0.0 (9 May 2023)

### Major Changes

* export, filter, frequencies, refine, traits: From versions 10.0.0 through 21.1.0, arbitrary delimiters for `--metadata` were supported due to internal implementation differences from the advertised CSV and TSV support. Starting with this version, non-CSV/TSV files will no longer be supported by default. To adjust for this breaking change, specify custom delimiters with the new `--metadata-delimiters` flag. [#1196][] (@victorlin)
* `augur.io.read_metadata`: Previously, this supported any arbitrary delimiters for the metadata. Now, it only supports a list of possible delimiters represented by the new `delimiters` keyword argument, which defaults to `,` and `\t`. [#812][] (@victorlin)
* refine: The seeding method for `--seed` has been updated. This affects usages that rely on the reproducibility of outputs with the same `--seed` value prior to this version. Outputs from this version onwards should be reproducible until the next implementation change, which we don't expect to happen any time soon. [#1207][] (@rneher)

### Features

* Constrain `bcbio-gff` to >=0.7.0 and allow `Biopython` >=1.81 again. We had to introduce the `Biopython` constraint in v21.0.1 (see [#1152][]) due to `bcbio-gff` <0.7.0 relying on the removed `Biopython` feature `UnknownSeq`. [#1178][] (@corneliusroemer)
* `augur.io.read_metadata` (used by export, filter, frequencies, refine, and traits): Previously, this used the Python parser engine for [`pandas.read_csv()`][]. Updated to use the C engine for faster reading of metadata. [#812][] (@victorlin)
* curate: Allow custom metadata delimiters with the new `--metadata-delimiters` flag. [#1196][] (@victorlin)
* Bump the default recursion limit to 10,000. Users can continue to override this limit with the environment variable `AUGUR_RECURSION_LIMIT`. [#1200][] (@joverlee521)
* clades, export v2: Clade labels + coloring keys are now definable via arguments to augur clades allowing pipelines to use multiple invocations of augur clades resulting in multiple sets of colors and branch labels. How labels are stored in the (intermediate) node-data JSON files has changed. This should be fully backwards compatible for pipelines using augur commands, however custom scripts may need updating. PR [#728][] (@jameshadfield)
* refine: add flag `--max-iter` to control the maximal number of iterations TreeTime uses to infer time trees. This was previously hard-coded to 2, which is now the default. [#1203][] (@rneher)
* refine: add flags `--greedy-resolve` and `--stochastic-resolve` to customize polytomy resolution. [#1203][], [#1207][] (@rneher)
  * `--greedy-resolve`: resolve polytomies by greedily minimizing tree length (default behavior, unchanged).
  * `--stochastic-resolve`: resolve polytomies as random coalescent trees.
  * These are mutually exclusive with the pre-existing `--keep-polytomies` flag.

### Bug fixes

* filter, frequencies, refine, parse: Previously, ambiguous dates in the future had a limit of today's date imposed on the upper value but not the lower value. It is now imposed on the lower value as well. [#1171][] (@victorlin)
* refine: `--year-bounds` was ignored in versions 9.0.0 through 20.0.0. It now works. [#1136][] (@victorlin)
* tree: Input alignment filenames which do not end in `.fasta` are now properly handled when using IQ-TREE.  Previously their contents were overwritten first by `augur tree` itself (resulting in truncation) and then by the log output of IQ-TREE (resulting in an error).  Thanks to Jon Bråte for reporting this bug. [#1206][] (@tsibley)
* clades: A number of small bug fixes, improvements to documentation, tests and improved error detection. [#1199][] (@jameshadfield)

[#728]: https://github.com/nextstrain/augur/pull/728
[#812]: https://github.com/nextstrain/augur/pull/812
[#1136]: https://github.com/nextstrain/augur/issues/1136
[#1152]: https://github.com/nextstrain/augur/pull/1152
[#1171]: https://github.com/nextstrain/augur/issues/1171
[#1178]: https://github.com/nextstrain/augur/pull/1178
[#1196]: https://github.com/nextstrain/augur/pull/1196
[#1199]: https://github.com/nextstrain/augur/pull/1199
[#1200]: https://github.com/nextstrain/augur/pull/1200
[#1203]: https://github.com/nextstrain/augur/pull/1203
[#1206]: https://github.com/nextstrain/augur/pull/1206
[#1207]: https://github.com/nextstrain/augur/pull/1207
[`pandas.read_csv()`]: https://pandas.pydata.org/pandas-docs/version/1.5/reference/api/pandas.read_csv.html

## 21.1.0 (14 March 2023)

### Features

* filter: Add `--empty-output-reporting={error,warn,silent}` option to allow filter to produce empty outputs without raising an error. The default behavior is still to raise an error when filter produces an empty output, so users will have to explicitly pass the "warn" or "silent" value to bypass the error. [#1175][] (@joverlee521)

### Bug fixes

* translate: Fix error handling when features cannot be read from reference sequence file. [#1168][] (@victorlin)
* translate: Remove an unnecessary check which allowed for inaccurate error messages to be shown. [#1169][] (@victorlin)
* frequencies: Previously, monthly pivot points calculated from the end of a month may have been shifted by 1-3 days. This is now fixed. [#1150][] (@victorlin)
* docs: Fix minor formatting issues. [#1095][] (@victorlin)
* Update development status on PyPI from "3 - Alpha" to "5 - Production/Stable". This should have been done since the beginning of this changelog, but now it is official. [#1160][] (@corneliusroemer)

[#1095]: https://github.com/nextstrain/augur/pull/1095
[#1150]: https://github.com/nextstrain/augur/pull/1150
[#1160]: https://github.com/nextstrain/augur/pull/1160
[#1168]: https://github.com/nextstrain/augur/pull/1168
[#1169]: https://github.com/nextstrain/augur/pull/1169
[#1175]: https://github.com/nextstrain/augur/pull/1175

## 21.0.1 (17 February 2023)

### Bug fixes

* Constrain Biopython version to <=1.80 so that `augur translate` is not broken by a deprecation of `UnknownSeq` in 1.81. When running `augur translate` with Biopython 1.81, the user will receive an error starting with `ERROR: Package BCBio.GFF not found!` and ending with `TypeError: object of type 'NoneType' has no len()`. [#1152][] (@corneliusroemer)

[#1152]: https://github.com/nextstrain/augur/pull/1152

## 21.0.0 (7 February 2023)

### Major Changes

* measurements export: Supports exporting multiple thresholds per collection via the measurements config and the `--thresholds` option. This change is backwards compatible with previous uses of the `--threshold` option. However, due to the updates to the JSON schema, users will need to update to Auspice v2.43.0 for thresholds to be displayed properly in the measurements panel. [#1148][] (@joverlee521)

### Features

* export v2: Add `--validation-mode={error,warn,skip}` option for more nuanced control of validation.  The new "warn" mode performs validation and emits messages about potential problems, but it does not cause the export command to fail even if there are problems. [#1135][] (@tsibley)

### Bug Fixes

* filter, frequencies, refine, parse: Properly handle invalid date errors and output the bad date. [#1140][] (@victorlin)
* export, validate: Validation errors are now much more human-readable and actually pinpoint the problems. [#1134][] (@tsibley)

[#1134]: https://github.com/nextstrain/augur/pull/1134
[#1135]: https://github.com/nextstrain/augur/pull/1135
[#1140]: https://github.com/nextstrain/augur/pull/1140
[#1148]: https://github.com/nextstrain/augur/pull/1148

## 20.0.0 (20 January 2023)

### Major Changes

* frequencies: Changes the logic for calculating the time points when frequencies are estimated to ensure that the user-provided "end date" is always included. This change in the behavior of the frequencies command fixes a bug where large intervals between time points (e.g., 3 months) could cause recent data to be omitted from frequency calculations. See the pull request for more details included the scientific implications of this bug. [#1121][] (@huddlej)

[#1121]: https://github.com/nextstrain/augur/pull/1121

## 19.3.0 (19 January 2023)

### Features

* titers: Support parsing of thresholded values (e.g., "<80" or ">2560"). [#1118][] (@huddlej)
* tree: Support bootstrapped trees generated with RAxML via user-provided `--tree-builder-args`. [#1127][] (@tsibley)

### Bug Fixes

* utils: Serialize common numpy data types in `write_json`. [#1119][] (@victorlin)
* filter: Standardize exit codes from internal error handling. [#931][] (@victorlin)
* tree: Suppress the `Cannot specify --substitution-model unless using IQTree` warning when `--substitution-model` is left at its default. [#1127][] (@tsibley)
* tree: Print the underlying error message when tree building fails. [#1127][] (@tsibley)
* Previously, `numpy` and `scipy` were installed as dependencies of dependencies. Mark them as direct dependencies since they are used directly within Augur. [#1120][] (@victorlin)

[#931]: https://github.com/nextstrain/augur/pull/931
[#1118]: https://github.com/nextstrain/augur/pull/1118
[#1119]: https://github.com/nextstrain/augur/pull/1119
[#1120]: https://github.com/nextstrain/augur/pull/1120
[#1127]: https://github.com/nextstrain/augur/pull/1127

## 19.2.0 (19 December 2022)

### Features

* titers: Allow users to specify a custom prefix for attributes in the JSON output (e.g., `cTiter` can be changed to `custom_prefix_cTiter`). [#1106][] (@huddlej)

[#1106]: https://github.com/nextstrain/augur/pull/1106

## 19.1.0 (14 December 2022)

### Features

* io: Add `open_file` and `write_sequences` to the Python Pubic API. [#1114][] (@joverlee521)

[#1114]: https://github.com/nextstrain/augur/pull/1114

## 19.0.0 (13 December 2022)

### Major Changes

* io: Only `read_metadata` and `read_sequences` are available as part of the Python Public API. Other Python API functions of the `augur.io` module are no longer directly available. This is a breaking change, although we suspect few users to be impacted. If you still need to use other imports in your scripts, they can be imported from the [Developer API](https://docs.nextstrain.org/projects/augur/en/stable/api/developer/index.html) but note that they are no longer part of the [Public API](https://docs.nextstrain.org/projects/augur/en/stable/api/public/index.html). [#1087][] (@victorlin)

### Bug Fixes

* docs: Update the API documentation to reflect the latest state of things in the codebase. [#1087][] (@victorlin)
* Fix support for Biopython version 1.80 which deprecated `Bio.Seq.Seq.ungap()`. [#1102][] (@victorlin)
* export v2: Fixed a bug where colorings for zero values via `--colors` would not get applied to the exported Auspice JSON. [#1100][] (@joverlee521)
* curate: Fixed a bug where metadata TSVs failed to parse if data within a column included comma separated values [#1110][] (@joverlee521)

[#1087]: https://github.com/nextstrain/augur/pull/1087
[#1100]: https://github.com/nextstrain/augur/pull/1100
[#1102]: https://github.com/nextstrain/augur/pull/1102
[#1110]: https://github.com/nextstrain/augur/pull/1110

## 18.2.0 (15 November 2022)

### Features

* Add the curate subcommand with two sub-subcommands, passthru and normalize-strings. The curate subcommand is intended to be a suite of commands to help users with data curation prior to running Nextstrain analyses. We will continue to add more subcommands as we identify other common data curation tasks. Please see the [usage docs](https://docs.nextstrain.org/projects/augur/en/stable/usage/cli/curate) for details. [#1039][] (@joverlee521)

[#1039]: https://github.com/nextstrain/augur/pull/1039

## 18.1.2 (1 November 2022)

### Bug Fixes

* traits: Fix trait inference when tips have missing values. [#1081][] (@huddlej)

[#1081]: https://github.com/nextstrain/augur/pull/1081

## 18.1.1 (1 November 2022)

### Bug Fixes

* filter: Fixed a bug where `--group-by week` would fail when all samples in a chunk have been dropped due to ambiguous dates. [#1080][] (@victorlin)

[#1080]: https://github.com/nextstrain/augur/pull/1080

## 18.1.0 (26 October 2022)

### Features

* filter: Add support to group by ISO week (`--group-by week`) during subsampling. [#1067][] (@victorlin)

### Bug Fixes

* filter: Fixed unintended behavior in which grouping by `day` would "work" when used with `month` and/or `year`. Updated so it will be ignored. [#1070][] (@victorlin)
* filter: Fixed unintended behavior in which grouping by `month` with ambiguous years would "work". Updated so date ambiguity is checked properly for all generated columns. [#1072][] (@victorlin)

[#1067]: https://github.com/nextstrain/augur/pull/1067
[#1070]: https://github.com/nextstrain/augur/pull/1070
[#1072]: https://github.com/nextstrain/augur/pull/1072

## 18.0.0 (21 September 2022)

### Major Changes

* export: The `--node-data` option may now be given multiple times to provide additional `.json` files.  Previously, subsequent occurrences of the option overrode prior occurrences.  This is a **breaking change**, although we expect few usages to be impacted.  Each occurrence of the option may still specify multiple files at a time. [#1010][] (@tsibley)

### Bug Fixes


* refine: 17.1.0 updated TreeTime to version 0.9.2 and introduced the `refine` flag `--use-fft`. This makes previously costly marginal date inference cheaper. This update adjusts when `refine` runs marginal date inference during its iterative optimization. Without the `use-fft` flag, it will now behave as it did before 17.1.0 (marginal inference only during final iterations). With the `--use-fft` flag, marginal date inference will be used at every step during the iteration if refine is run with `--date-inference marginal` [#1034][]. (@rneher)
* tree: When using IQtree as tre builder, `--nthreads` now sets the maximum number of threads (IQtree argument `-ntmax`). The actual number of threads to use can be specified by the user through the tree-builder-arg `-nt` which defaults to `-nt AUTO`, causing IQtree to automatically chose the best number of threads to use [#1042][] (@corneliusroemer)
* Make cvxopt as a required dependency, since it is required for titer models to work [#1035][]. (@victorlin)
* filter: Fix compatibility with Pandas 1.5.0 which could cause an unexpected `AttributeError` with an invalid `--query` given to `augur filter`. [#1050][] (@tsibley)
* refine: Add `--verbosity` argument that is passed down to TreeTime to facilitate monitoring and debugging. [#1033][] (@anna-parker)
* Improve handling of errors from TreeTime. [#1033][] (@anna-parker)

[#1010]: https://github.com/nextstrain/augur/pull/1010
[#1033]: https://github.com/nextstrain/augur/pull/1033
[#1034]: https://github.com/nextstrain/augur/pull/1034
[#1035]: https://github.com/nextstrain/augur/pull/1035
[#1042]: https://github.com/nextstrain/augur/pull/1042
[#1050]: https://github.com/nextstrain/augur/pull/1050


## 17.1.0 (19 August 2022)

### Features

* refine: Upgrade TreeTime from 0.8.6 to >= 0.9.2 which enables a speedup of timetree inference in marginal mode due to the use of Fast Fourier Transforms [#1018][]. (@rneher and @anna-parker). Use the `refine` flag `--use-fft` to use this feature.

### Bug Fixes

* refine, export v1: Use pandas.DataFrame.at instead of .loc for single values [#979][]. (@victorlin)
* refine: Gracefully handle all exceptions from TreeTime [#1023][]. (@anna-parker)
* refine: Document branch length units `treetime` expects [#1024][]. (@anna-parker)
* dates: Raise an error when metadata to `get_numerical_dates()` is not a pandas DataFrame [#1026][]. (@victorlin)

[#979]: https://github.com/nextstrain/augur/pull/979
[#1018]: https://github.com/nextstrain/augur/pull/1018
[#1023]: https://github.com/nextstrain/augur/pull/1023
[#1024]: https://github.com/nextstrain/augur/pull/1024
[#1026]: https://github.com/nextstrain/augur/pull/1026

## 17.0.0 (9 August 2022)

### Major Changes

* Moved the following modules to subpackages [#1002][]. (@joverlee521)
  These are technically breaking changes for the API, but they do not change the Augur CLI commands.
    * `import.py` -> `import_/__init__.py`
    * `import_beast.py` -> `import_/beast.py`
    * `measurements.py` -> `measurements/__init__.py` + `measurements/concat.py` + `measurements/export.py`
* Move the following internal functions/classes [#1002][]. (@joverlee521)
    * `augur.add_default_command` -> `argparse_.add_default_command`
    * `utils.HideAsFalseAction` -> `argparse_.HideAsFalseAction`
* Subcommands must include a `register_parser` function to add their own parser instead of a `register_arguments` function [#1002][]. (@joverlee521)
* utils: Remove internal function `utils.read_metadata()` [#978][]. (@victorlin)
    * Use `io.read_metadata()` going forwards.
    * To switch to using metadata as a pandas DataFrame (recommended):
        * Iterate through strains: `metadata.items()` -> `metadata.iterrows()`
        * Check strain presence: `strain in metadata` -> `strain in metadata.index`
        * Check field presence: `field in metadata[strain]` -> `field in metadata.columns`
        * Get metadata for a strain: `metadata[strain]` -> `metadata.loc[strain]`
        * Get field for a strain: `metadata[strain][field]` -> `metadata.at[strain, field]`
    * To keep using metadata in a dictionary:
        ```py
        metadata = read_metadata(args.metadata)
        metadata.insert(0, "strain", metadata.index.values)
        columns = metadata.columns
        metadata = metadata.to_dict(orient="index")
        ```

### Features

* export: `--skip-validation` now also skips version compatibility checks [#902][]. (@corneliusroemer)
* filter: Report names of duplicate strains found during metadata parsing [#1008][] (@huddlej)
* translate: Add support for Nextclade gene map GFFs [#1017][] (@huddlej)

### Bug Fixes

* filter: Rename internal force inclusion filtering functions [#1006][] (@victorlin)

[#902]: https://github.com/nextstrain/augur/pull/902
[#978]: https://github.com/nextstrain/augur/pull/978
[#1002]: https://github.com/nextstrain/augur/pull/1002
[#1006]: https://github.com/nextstrain/augur/pull/1006
[#1008]: https://github.com/nextstrain/augur/pull/1008
[#1017]: https://github.com/nextstrain/augur/pull/1017

## 16.0.3 (6 July 2022)

### Bug Fixes

* filter: Move `register_arguments` to the top of the module for better readability [#995][]. (@victorlin)
* filter: Fix a regression [introduced in 16.0.2](https://github.com/nextstrain/augur/commit/4859b5d70e77cc9a0bb99e741fefb29952058b71) that caused grouping with subsampled max sequences and force-included strains to fail in a data-specific way [#1000][]. (@huddlej)

[#995]: https://github.com/nextstrain/augur/pull/995
[#1000]: https://github.com/nextstrain/augur/pull/1000

## 16.0.2 (30 June 2022)

### Bug Fixes

* The entropy panel was unavailable if mutations were not translated [#881][]. This has been fixed by creating an additional `annotations` block in `augur ancestral` containing (nucleotide) genome annotations in the node-data [#961][] (@jameshadfield)
* ancestral: WARNINGs to stdout have been updated to print to stderr [#961][] (@jameshadfield)
* filter: Explicitly drop date/year/month columns from metadata during grouping. [#967][] (@victorlin)
    * This fixes a bug [#871][] where `augur filter` would crash with a cryptic `ValueError` if `year` and/or `month` is a custom column in the input metadata and also included in `--group-by`.
* filter: Fix duplicates that may appear in metadata when using `--include`/`--include-where` with subsampling [#986][] (@victorlin)

[#881]: https://github.com/nextstrain/augur/issues/881
[#961]: https://github.com/nextstrain/augur/pull/961
[#967]: https://github.com/nextstrain/augur/pull/967
[#871]: https://github.com/nextstrain/augur/issues/871
[#986]: https://github.com/nextstrain/augur/pull/986

## 16.0.1 (21 June 2022)

### Bug Fixes

* filter: Handle errors from `filter_by_query` [#942][] (@victorlin)
* translate: output nuc annotation when reading from gff3 gene map [#976][] (@corneliusroemer)
* CI: Remove step for selecting PyPI instance [#974][] (@victorlin)
* CI: Add token to use GitHub CLI [#958][] (@victorlin)

[#942]: https://github.com/nextstrain/augur/pull/942
[#976]: https://github.com/nextstrain/augur/pull/976
[#974]: https://github.com/nextstrain/augur/pull/974
[#958]: https://github.com/nextstrain/augur/pull/958

## 16.0.0 (16 June 2022)

### Major Changes

* filter: Error when any group-by column is not found [#933][] (@victorlin)
    * Check your workflows for any new errors that may arise from this.
* parse: Error on duplicates instead of silently passing [#918][] (@victorlin)
    * Check your workflows for any new errors that may arise from this.
* utils: Remove `utils.myopen()` [#926][] (@victorlin)
    * Use `io.open_file()` going forwards.
* Moved the following internal functions [#929][], [#923][] (@victorlin):
    * `utils.read_vcf` -> `io.read_vcf`
    * `utils.run_shell_command` -> `io.run_shell_command`
    * `utils.shquote` -> `io.shquote`
    * `utils.ambiguous_date_to_date_range` -> `dates.ambiguous_date_to_date_range`
    * `utils.is_date_ambiguous` -> `dates.is_date_ambiguous`
    * `utils.get_numerical_date_from_value` -> `dates.get_numerical_date_from_value`
    * `utils.get_numerical_dates` -> `dates.get_numerical_dates`
        * Drop support for dict type as the first parameter [#934][]
    * `filter.write_vcf` -> `io.write_vcf`

### Features

* Add the measurements subcommand with two sub-subcommands, export and concat [#879][] (@joverlee521)
* filter: Report min and max date separately [#930][] (@victorlin)
* export v2: Allow the color scale type to be temporal [#969][] (@jameshadfield)
* Handle `FileNotFoundError` and unexpected exceptions gracefully [#914][] (@victorlin)

### Bug Fixes

* filter: Properly handle error on duplicates [#918][] (@victorlin)
* filter: Reorganize Cram test files [#943][] (@victorlin)
* filter: Reword comment on vcftools [#924][] (@victorlin)
* io: Split io.py into smaller files under new io/ [#949][] (@victorlin)
* io: Add tests for `io.open_file()` [#926][] (@victorlin)
* Move AugurError to new errors.py, replace RuntimeError [#921][] (@victorlin)
* Remove internal usage of `utils.read_metadata()` [#934][], [#972][] (@victorlin)
* schemas: Add missing display_default properties for Auspice config v2 [#916][] (@tsibley)
* CI: Split codecov into separate job, combine coverage of all matrix jobs [#968][] (@tsibley)
* CI: Temporarily disable failing test [#962][] (@victorlin)
* CI: pip install without editable mode [#956][] (@victorlin)
* CI: Include functional tests in code coverage [#899][] (@huddlej)
* CI: Move --quiet flag to accommodate snakemake=7.7.0 behavior [#927][] (@victorlin)
* CI: Move docker rebuild step to release workflow [#912][] (@victorlin)
* Update release process [#913][] (@victorlin)

[#968]: https://github.com/nextstrain/augur/pull/968
[#949]: https://github.com/nextstrain/augur/pull/949
[#879]: https://github.com/nextstrain/augur/pull/879
[#962]: https://github.com/nextstrain/augur/pull/962
[#956]: https://github.com/nextstrain/augur/pull/956
[#921]: https://github.com/nextstrain/augur/pull/921
[#943]: https://github.com/nextstrain/augur/pull/943
[#929]: https://github.com/nextstrain/augur/pull/929
[#934]: https://github.com/nextstrain/augur/pull/934
[#930]: https://github.com/nextstrain/augur/pull/930
[#926]: https://github.com/nextstrain/augur/pull/926
[#933]: https://github.com/nextstrain/augur/pull/933
[#899]: https://github.com/nextstrain/augur/pull/899
[#923]: https://github.com/nextstrain/augur/pull/923
[#914]: https://github.com/nextstrain/augur/pull/914
[#913]: https://github.com/nextstrain/augur/pull/913
[#927]: https://github.com/nextstrain/augur/pull/927
[#924]: https://github.com/nextstrain/augur/pull/924
[#916]: https://github.com/nextstrain/augur/pull/916
[#918]: https://github.com/nextstrain/augur/pull/918
[#912]: https://github.com/nextstrain/augur/pull/912
[#969]: https://github.com/nextstrain/augur/pull/969
[#972]: https://github.com/nextstrain/augur/pull/972

## 15.0.2 (5 May 2022)

### Bug Fixes

* docs: Fix API documentation rendering and add page for `io` module [#896][] (@joverlee521)
* CI: Use GitHub Actions for release process [#904][] (@victorlin)
* utils: Fix branch length annotations in `json_to_tree` function [#908][] (@huddlej)
* export v2: Use io.read_metadata during export, fixing a bug caused when the user's input metadata does not have any valid strain id columns [#909][] (@huddlej)
* CI: Call new GitHub Actions workflow to rebuild images [#910][] (@victorlin)

[#910]: https://github.com/nextstrain/augur/pull/910
[#909]: https://github.com/nextstrain/augur/pull/909
[#908]: https://github.com/nextstrain/augur/pull/908
[#904]: https://github.com/nextstrain/augur/pull/904
[#896]: https://github.com/nextstrain/augur/pull/896

## 15.0.1 (25 April 2022)

### Bug Fixes

* traits: Fix crash when inferring traits with a single value. [#891][] (@huddlej)
* index: Properly handle missing inputs. [#900][] (@huddlej)
* index: Use standard UNIX-style line endings for output. [#900][] (@huddlej)

[#891]: https://github.com/nextstrain/augur/pull/891
[#900]: https://github.com/nextstrain/augur/pull/900

## 15.0.0 (15 April 2022)

### Major Changes

* export: Move extensions block to meta [#888][] (@corneliusroemer)

    Note: this is technically a breaking change, but the misplaced extensions block was added in version 14.1.0 and intended for internal use by Nextclade. We don't expect any users to be impacted by this.

### Features

* filter: Support relative dates for `--min-date` and `--max-date` [#740][] (@benjaminotter, @victorlin)
* frequencies: Support relative dates for `--min-date` and `--max-date` [#890][] (@victorlin, @huddlej)
* docs: Add page describing how to use your own tree builder [#884][] (@jameshadfield, @joverlee521)

### Bug Fixes

* parse: Fix `--fix-dates` [#878][] (@huddlej)
* tree: Fix internal comment on excluded sites [#880][] (@jameshadfield)

[#888]: https://github.com/nextstrain/augur/pull/888
[#740]: https://github.com/nextstrain/augur/pull/740
[#890]: https://github.com/nextstrain/augur/pull/890
[#884]: https://github.com/nextstrain/augur/pull/884
[#878]: https://github.com/nextstrain/augur/pull/878
[#880]: https://github.com/nextstrain/augur/pull/880

## 14.1.0 (31 March 2022)

### Features

* schemas: Extend export v2 schema to support an array of trees [#851][] (@tsibley)
* schemas: Add JSON schemas for our root-sequence and tip-frequencies sidecars [#852][] (@tsibley)
* schemas: Add JSON schema for measurements sidecar [#859][] (@joverlee521)
* filter: Send warnings to stderr to be consistent with other warnings [#862][] (@victorlin)
* export: Allow an extensions block in auspice config & dataset JSONs [#865][] (@jameshadfield)
* export: Allow skipping of input/output schema validation [#865][] (@jameshadfield)
* export:  Order keys in dataset for easier reading [#868][] (@jameshadfield)

### Bug Fixes

* parse: Fix typo in internal variable name [#850][] (@emmahodcroft)

[#850]: https://github.com/nextstrain/augur/pull/850
[#851]: https://github.com/nextstrain/augur/pull/851
[#852]: https://github.com/nextstrain/augur/pull/852
[#859]: https://github.com/nextstrain/augur/pull/859
[#862]: https://github.com/nextstrain/augur/pull/862
[#865]: https://github.com/nextstrain/augur/pull/865
[#868]: https://github.com/nextstrain/augur/pull/868

## 14.0.0 (8 February 2022)

### Major Changes

* Drop support for Python 3.6, add support for 3.9 and 3.10 [#822][] (@victorlin)

### Features

* refine: Enable bootstrap support by passing confidence values through to Auspice JSONs from `augur refine` node data JSONs [#839][] (@huddlej)
* tree: Allow users to override default tree builder arguments with a new `--override-default-args` flag [#839][] (@huddlej)
* clades: Allow descendant clades to be defined by explicitly inheriting from ancestral clade names [#846][] (@corneliusroemer)

### Bug Fixes

* tree: Fix segmentation fault that can occur when user-provided tree builder args conflict hardcoded defaults for IQ-TREE's. The new `--override-default-args` flag allows users to override the defaults that conflict with their values. [#839][] (@huddlej)
* filter/utils: fix year-only and numeric date handling [#841][] (@victorlin)
* CI: test earliest supported Biopython versions in matrix, remove redundant installs [#843][] (@victorlin)

[#822]: https://github.com/nextstrain/augur/pull/822
[#841]: https://github.com/nextstrain/augur/pull/841
[#843]: https://github.com/nextstrain/augur/pull/843
[#846]: https://github.com/nextstrain/augur/pull/846
[#839]: https://github.com/nextstrain/augur/pull/839

## 13.1.2 (28 January 2022)

### Features

### Bug Fixes

* filter: Set default filter priority to negative infinity instead of 0. [#835][] (@huddlej)
* filter: Cast strains to list when subsetting metadata to prevent pandas FutureWarning. [#833][] (@victorlin)
* export v2: Allow periods (.) in accession numbers. [#832][] (@tsibley)

[#835]: https://github.com/nextstrain/augur/pull/835
[#833]: https://github.com/nextstrain/augur/pull/833
[#832]: https://github.com/nextstrain/augur/pull/832

## 13.1.1 (21 January 2022)

### Bug Fixes

* dependencies: Relax upper bounds on development dependencies. [#821][] and [#830][] (@victorlin, @huddlej)
* refine: Inform users when their requested root sequence is not present in the alignment. [#816][] (@corneliusroemer)
* utils: Fix crash with `read_metadata` when numexpr is installed. [#826][] (@victorlin)

[#816]: https://github.com/nextstrain/augur/pull/816
[#821]: https://github.com/nextstrain/augur/pull/821
[#826]: https://github.com/nextstrain/augur/pull/826
[#830]: https://github.com/nextstrain/augur/pull/830

## 13.1.0 (10 December 2021)

### Features

* schemas: Add "$id" key to Auspice config schemas so we have a way of referring to these. [#806][] (@tsibley)

### Bug Fixes

* filter: Fix groupby with incomplete dates. [#808][] (@victorlin)

[#806]: https://github.com/nextstrain/augur/pull/806
[#808]: https://github.com/nextstrain/augur/pull/808

## 13.0.4 (8 December 2021)

### Bug Fixes

* dependencies: Replace deprecated mutable sequence interface for BioPython. [#788][] (@Carlosbogo)
* dependencies: Fix backward compatibility with BioPython. [#801][] (@huddlej)
* data: Add latitude and longitude details for "Reunion". [#791][] (@corneliusroemer)
* filter: Use pandas functions to determine subsample groups. [#794][] and [#797][] (@victorlin)
* filter: Add clarity to help message and output of probabilistic sampling. [#792][] (@victorlin)

[#788]: https://github.com/nextstrain/augur/pull/788
[#791]: https://github.com/nextstrain/augur/pull/791
[#792]: https://github.com/nextstrain/augur/pull/792
[#794]: https://github.com/nextstrain/augur/pull/794
[#797]: https://github.com/nextstrain/augur/pull/797
[#801]: https://github.com/nextstrain/augur/pull/801

## 13.0.3 (19 November 2021)

### Bug Fixes

* tree: Handle compressed alignment when excluding sites. [#786][] (@huddlej)
* docs: Fix typos ([ce0834c][]) and clarify exclude sites inputs ([5ad1574][]). (@corneliusroemer)

[#786]: https://github.com/nextstrain/augur/pull/786
[ce0834c]: https://github.com/nextstrain/augur/commit/ce0834c476abc9ee99785fa930608218b7d78990
[5ad1574]: https://github.com/nextstrain/augur/commit/5ad157485015623883c6b637d247459f906b63cb

## 13.0.2 (12 October 2021)

### Bug Fixes

* dependencies: Support latest versions of BioPython. [#777][] (@huddlej)
* tree: Allow users to specify arbitrary IQ-TREE models. [#776][] (@huddlej)

[#776]: https://github.com/nextstrain/augur/pull/776
[#777]: https://github.com/nextstrain/augur/pull/777

## 13.0.1 (1 October 2021)

### Bug Fixes

* docs: Fix broken link to latitude/longitude documentation. [#766][] (@victorlin)
* filter: Fix reproducibility of subsampling by using the user-defined random seed in all random function calls and by ordering strain sets as lists prior to adding strains to group-by priority queues. [#772][] (@huddlej)

[#766]: https://github.com/nextstrain/augur/pull/766
[#772]: https://github.com/nextstrain/augur/pull/772

## 13.0.0 (17 August 2021)

### Major Changes

* filter: Skip metadata records with ambiguous month information in the `date` column when grouping by month instead of randomly generating month values for those records. This change alters the behavior of the `filter` command for metadata with ambiguous month values. For these data, consider using `--group-by year` instead of `--group-by year month`. [#761][] (@huddlej)

### Features

* filter: When grouping by year or month, report the number of strains skipped due to ambiguous year and month both in the summary report at the end of filtering and in the `--output-log` contents [#761][] (@huddlej)

[#761]: https://github.com/nextstrain/augur/pull/761

## 12.1.1 (13 August 2021)

### Bug Fixes

* filter: Fix parsing of missing data in metadata [#758][] (@huddlej)
* filter: Fix probabilistic sampling with small values [#759][] (@huddlej)

[#758]: https://github.com/nextstrain/augur/pull/758
[#759]: https://github.com/nextstrain/augur/pull/759

## 12.1.0 (12 August 2021)

### Features

* export: Add support for custom legend and color scale specifications in Auspice config files [#727][] (@jameshadfield)
* utils: Add support for compressed strain name files (e.g., "include.txt.gz") [#730][] (@benjaminotter)
* filter: Rewrite internal logic to use pandas DataFrames ([#743][]), define filters and subsampling logic as individual functions ([#745][] and [#746][]), and iterate through chunks of metadata instead of loading all records into memory at once ([#750][]) (@tsibley, @huddlej)

### Bug Fixes

* distance: Change numeric type of distance output to float [#729][] (@benjaminotter)
* filter: Disable probabilistic sampling when users provide `--sequences-per-group` [#737][] (@benjaminotter)
* export: Provide correct missing file error messages for metadata and node data JSON inputs [#752][] (@benjaminotter)

[#727]: https://github.com/nextstrain/augur/pull/727
[#729]: https://github.com/nextstrain/augur/pull/729
[#730]: https://github.com/nextstrain/augur/pull/730
[#737]: https://github.com/nextstrain/augur/pull/737
[#743]: https://github.com/nextstrain/augur/pull/743
[#745]: https://github.com/nextstrain/augur/pull/745
[#746]: https://github.com/nextstrain/augur/pull/746
[#750]: https://github.com/nextstrain/augur/pull/750
[#752]: https://github.com/nextstrain/augur/pull/752

## 12.0.0 (13 April 2021)

### Major Changes

* filter: Date bounds (`--min-date` and `--max-date`) are now inclusive instead of exclusive such that records matching the given dates will pass date filters [#708][] (@benjaminotter)

### Bug Fixes

* refine: Recommend an alternate action when skyline optimization fails [#712][] (@huddlej)

### Features

* distance: Count insertion/deletion events once in pairwise distances [#698][] (@huddlej, @benjaminotter)
* distance: Optionally ignore specific list of characters defined in a distance map's top-level `ignored_characters` list [#707][] (@benjaminotter)
* filter: Allow `--subsample-max-sequences` without `--group-by` [#710][] (@benjaminotter)
* tree: Prefer `iqtree2` binary over `iqtree` when possible [#711][] (@benjaminotter)

[#698]: https://github.com/nextstrain/augur/pull/698
[#707]: https://github.com/nextstrain/augur/pull/707
[#708]: https://github.com/nextstrain/augur/pull/708
[#710]: https://github.com/nextstrain/augur/pull/710
[#711]: https://github.com/nextstrain/augur/pull/711
[#712]: https://github.com/nextstrain/augur/pull/712

## 11.3.0 (19 March 2021)

### Bug Fixes

* filter: Clarify how the `--priority` input affects subsampling in the command line help documentation [#695][]
* tests: Clean up outputs created by tests [#703][], ignore log files [#701][], and remove unnecessary Conda environment file [#702][]

### Features

* io: Add new `io` module with `open_file`, `read_sequences`, and `write_sequences` functions that support compressed inputs and outputs [#652][]
* parse, index, filter, mask: Add support for compressed inputs/outputs [#652][]
* export v2: Add optional `data_provenance` field to auspice JSON output for better provenance reporting in Auspice [#705][]

[#652]: https://github.com/nextstrain/augur/pull/652
[#695]: https://github.com/nextstrain/augur/pull/695
[#701]: https://github.com/nextstrain/augur/pull/701
[#702]: https://github.com/nextstrain/augur/pull/702
[#703]: https://github.com/nextstrain/augur/pull/703
[#705]: https://github.com/nextstrain/augur/pull/705

## 11.2.0 (8 March 2021)

### Bug Fixes

* ancestral: Mask positions that are ambiguous in all tip sequences before inferring ancestral sequence states, to avoid assigning arbitrary ancestral values based on rounding errors [#682][]
* titers: Add missing `kwargs` attribute to `TiterCollection` class [#690][]

### Documentation

* Update API documentation to include newer Python modules and the `index` subcommand [#687][]
* Remove Zika and TB tutorials in favor of copies in docs.nextstrain.org [#689][]

### Features

* filter: Enable filtering by metadata only such that sequence inputs/outputs are optional and metadata/strain list outputs are now possible [#679][]
* filter: Enable extraction of sequences from multiple lists of strains with a new `--exclude-all` flag and support for multiple inputs to the `--include` argument [#679][]

[#679]: https://github.com/nextstrain/augur/pull/679
[#682]: https://github.com/nextstrain/augur/pull/682
[#687]: https://github.com/nextstrain/augur/pull/687
[#689]: https://github.com/nextstrain/augur/pull/689
[#690]: https://github.com/nextstrain/augur/pull/690

## 11.1.2 (16 February 2021)

### Bug Fixes

* index: Remove call to deprecated BioPython SeqIO.close method [#684][]

[#684]: https://github.com/nextstrain/augur/pull/684

## 11.1.1 (16 February 2021)

### Bug Fixes

* filter: Retry probabilistic subsampling when it doesn't select any samples [#676][]
* titers: Skip infinite log titer values caused by zero-valued raw titers [#677][]
* setup: Include license file with distribution artifacts instead of Python installation root [#678][]

[#676]: https://github.com/nextstrain/augur/pull/676
[#677]: https://github.com/nextstrain/augur/pull/677
[#678]: https://github.com/nextstrain/augur/pull/678

## 11.1.0 (12 February 2021)

### Bug Fixes

* align/utils: Improve external command errors [#638][]
* filter: Fix parsing of priorities files to allow spaces in sequence IDs [#668][]
* utils: Ensure columns `strain` and `name` in metadata get parsed as strings [#669][]

### Features

* index/filter: Add new `index` subcommand and optional `--sequence-index` argument for `filter` command to enable filtering without inspecting sequences [#651][]
* titers: Bump supported cvxopt version to latest 1.* release [#671][]

[#638]: https://github.com/nextstrain/augur/pull/638
[#651]: https://github.com/nextstrain/augur/pull/651
[#668]: https://github.com/nextstrain/augur/pull/668
[#669]: https://github.com/nextstrain/augur/pull/669
[#671]: https://github.com/nextstrain/augur/pull/671

## 11.0.0 (22 January 2021)

### Major Changes

* filter: Use probabilistic sampling by default when requesting a maximum number of sequences to subsample with `--subsample-max-sequences`. Adds `--no-probabilistic-sampling` flag to disable this default behavior and prevent users from requesting fewer maximum sequences than there are subsampling groups. [#659][]

[#659]: https://github.com/nextstrain/augur/pull/659

## 10.3.0 (14 January 2021)

### Bug Fixes

* scripts: Fix typo in `verify_meta_json.py` [#656][] (@felixonmars)
* CI: Use the expected Python version in conda environments [#658][]
* CI: Minimize codecov feedback [#661][]

### Features

* frequencies: Add `--pivot-interval-units` argument with support for weekly pivots [#660][]
* frequencies: Add support for ISO dates for `--min-date` and `--max-date` arguments [#660][]

[#656]: https://github.com/nextstrain/augur/pull/656
[#658]: https://github.com/nextstrain/augur/pull/658
[#660]: https://github.com/nextstrain/augur/pull/660
[#661]: https://github.com/nextstrain/augur/pull/661

## 10.2.0 (1 January 2021)

### Features

* filter: Add `--probablistic-sampling` flag to allow subsampling with `--subsample-max-sequences` when the number of groups exceeds the requested number of samples [#629][]
* scripts: Add script to identify emerging clades from existing Nextstrain build JSONs [#653][]
* docs: Add instructions to update conda installations prior to installing Augur [#655][]

[#629]: https://github.com/nextstrain/augur/pull/629
[#653]: https://github.com/nextstrain/augur/pull/653
[#655]: https://github.com/nextstrain/augur/pull/655

## 10.1.1 (16 November 2020)

### Bug Fixes

* dependencies: Require the most recent minor versions of TreeTime (0.8.X) to fix numpy matrix errors [#633][]

[#633]: https://github.com/nextstrain/augur/pull/633

## 10.1.0 (13 November 2020)

### Features

* docs: Migrate non-reference documentation to docs.nextstrain.org [#620][]
* filter: Add `--exclude-ambiguous-dates-by` flag to enable exclusion of samples with ambiguous dates [#623][] and [#631][]

[#620]: https://github.com/nextstrain/augur/pull/620
[#623]: https://github.com/nextstrain/augur/pull/623
[#631]: https://github.com/nextstrain/augur/pull/631

## 10.0.4 (6 November 2020)

### Bug Fixes

* tree: Use a more generic approach to escape special characters from alignment sequence names prior to running IQ-TREE [#625][]
* filter: Reduce memory usage by not reading sequences into memory [#627][]

[#625]: https://github.com/nextstrain/augur/pull/625
[#627]: https://github.com/nextstrain/augur/pull/627

## 10.0.3 (23 October 2020)

### Bug Fixes

* refine: Report divergence by number of mutations as an integer instead of a floating point value [#618][]
* validate: Allow internal nodes with a single child and do not allow duplicate node names [#621][]

[#618]: https://github.com/nextstrain/augur/pull/618
[#621]: https://github.com/nextstrain/augur/pull/621

## 10.0.2 (8 September 2020)

### Bug Fixes

* align: Remove references to BioPython's deprecated `Alphabet` attributes [#615][]
* Pin BioPython dependency to a max supported version to prevent breaking changes to augur in the future [#615][]

[#615]: https://github.com/nextstrain/augur/pull/615

## 10.0.1 (8 September 2020)

### Bug Fixes

* ancestral: Clarify default values for inference of ambiguous bases [#613][]

[#613]: https://github.com/nextstrain/augur/pull/613

## 10.0.0 (17 August 2020)

### Major Changes

* Remove Snakemake as a dependency of the augur Python package [#557][]
  * Updated documentation to reflect external Snakemake dependency [#600][] and Snakemake's required `--cores` argument [#599][]
* utils: `read_colors` refactor [#588][]
  * raises an exception when the requested color file is missing instead of printing a warning to stdout
  * splits out logic to parse colors file into separate classes (`util_support/color_parser.py` and `util_support/color_parser_line.py`) with unit tests
* utils: `read_metadata` interface improvements
  * raises exceptions when 1) input file is missing or unreadable or 2) required columns (`strain` or `name`) are missing instead of failing silently [#584][]
  * automatically detects delimiter in metadata file instead of assuming delimiter based on filename extension [#587][]
* utils: `read_node_data` interface improvements [#595][], [#605][]
  * exits with a nonzero code when node data node names don't match tree nodes and when the input tree cannot be loaded
  * refactors logic to read node data into separate classes with unit tests

### Bug Fixes

* ancestral: Fix docstring for `collect_mutations_and_sequences` [4c474a9][]
* parse: Fix date parsing bug caused by a change in the API for `parse_time_string` in pandas 1.1.0 [#601][]
* refine: Enable divergence unit scaling without timetree [e9b3eec][]
* tree: Use IQ-TREE's `-nt AUTO` mode when users request more threads than there are input sequences, avoiding an IQ-TREE error [#598][]

### Features

* docs: Document support for installation from Bioconda [#604][]
* filter: Add `--subsample-max-sequences` argument to limit the maximum number of sequences to be included in subsampled output [#593][]
* mask: Add `--mask-invalid` flag to mask invalid nucleotides from FASTA files [#592][]

[#557]: https://github.com/nextstrain/augur/pull/557
[#584]: https://github.com/nextstrain/augur/pull/584
[#587]: https://github.com/nextstrain/augur/pull/587
[#588]: https://github.com/nextstrain/augur/pull/588
[#592]: https://github.com/nextstrain/augur/pull/592
[#593]: https://github.com/nextstrain/augur/pull/593
[#595]: https://github.com/nextstrain/augur/pull/595
[#598]: https://github.com/nextstrain/augur/pull/598
[#599]: https://github.com/nextstrain/augur/pull/599
[#600]: https://github.com/nextstrain/augur/pull/600
[#601]: https://github.com/nextstrain/augur/pull/601
[#604]: https://github.com/nextstrain/augur/pull/604
[#605]: https://github.com/nextstrain/augur/pull/605
[e9b3eec]: https://github.com/nextstrain/augur/commit/e9b3eec670b9603874e195cc1ccd4f3c1aeef5dd
[4c474a9]: https://github.com/nextstrain/augur/commit/4c474a96232e9cc333e3fc4c0971336a090b703c

## 9.0.0 (29 June 2020)

### Major Changes

* align: The API to the `read_sequences` function now returns a list of sequences instead of a dictionary [#536][]

### Bug Fixes

* align: Prevent duplicate strains warning when using `--reference-name` [#536][]
* docs: Sync and deduplicate installation documentation from README to main docs [#578][]
* export: Flexibly disambiguate multiple publications by the same author [#581][]
* frequencies: Avoid interpolation of a single data point during frequency estimation with sparse data [#569][]
* parse: Actually remove commas during prettify when this behavior is requested [#573][]
* tests: Always use the local helper script (`bin/augur`) to run tests instead of any globally installed augur executables [#527][]
* tree: Keep log files after trees are built [#572][]
* utils: Do not attempt to parse dates with only ambiguous months (e.g., 2020-XX-01) [#532][]
* utils: Parse `name` column of metadata as a data field instead of a pandas DataFrame attribute [#564][]

### Features

* docs: Updates description of how missing data are handled by `augur traits`
* filter: Add support for ISO 8601 dates (YYYY-MM-DD) for `--min-date` and `--max-date` [#568][]
* tests: Add tests for utilities (ambiguous date parsing [#532][] and `run_shell_command` [#577][]), parse [#573][], and translate [#546][]
* tree: Allow VCF input without an `--exclude-sites` argument [#565][]

[#527]: https://github.com/nextstrain/augur/pull/527
[#532]: https://github.com/nextstrain/augur/pull/532
[#536]: https://github.com/nextstrain/augur/pull/536
[#546]: https://github.com/nextstrain/augur/pull/546
[#564]: https://github.com/nextstrain/augur/pull/564
[#565]: https://github.com/nextstrain/augur/pull/565
[#568]: https://github.com/nextstrain/augur/pull/568
[#569]: https://github.com/nextstrain/augur/pull/569
[#572]: https://github.com/nextstrain/augur/pull/572
[#573]: https://github.com/nextstrain/augur/pull/573
[#577]: https://github.com/nextstrain/augur/pull/577
[#578]: https://github.com/nextstrain/augur/pull/578
[#581]: https://github.com/nextstrain/augur/pull/581

## 8.0.0 (8 June 2020)

### Major Changes

* utils: Add a consolidated generic `load_mask_sites` function and specific `read_mask_file` and `read_bed_file` functions for reading masking sites from files. Changes the Python API by moving mask-loading functionality out of augur mask and tree into utils [#514][] and [#550][]
* mask: Parse BED files as zero-indexed, half-open intervals [#512][]

### Bug Fixes

* traits: Export mugration models to the same output directory as traits JSON [#544][]
* Explicitly open files with UTF-8 file encoding [#499][], [#503][], and [#560][]
* refine: Only request confidence intervals from TreeTime when no clock rate is provided [#548][]
* refine: Catch failed skyline optimization [#556][]

### Features

* align: Report insertions stripped during alignment [#449][]
* Require minimum pandas version of 1.0.0 [#488][]
* parse: Reduce memory use and clarify code with standard Python idioms [#496][]
* mask: Allow masking of specific sites passed by the user with `--mask-sites` and masking of a fixed number of sites from the beginning or end of each sequence with `--mask-from-beginning` and `--mask-from-end` [#512][]
* clades, import: Use `defaultdict` to simplify code [#533][]
* tests: Add initial functional tests of the augur command line interface using Cram [#542][]
* refine: Add a `--seed` argument to set the random seed for more reproducible outputs across runs [#542][]
* ancestral, refine, and traits: Print the version of TreeTime being used for these commands [#552][]
* filter: Add support for flexible pandas-style queries with new `--query` argument [#555][]
* export: Allow display defaults for transmission lines [#561][]

[#449]: https://github.com/nextstrain/augur/pull/449
[#488]: https://github.com/nextstrain/augur/pull/488
[#496]: https://github.com/nextstrain/augur/pull/496
[#499]: https://github.com/nextstrain/augur/pull/499
[#503]: https://github.com/nextstrain/augur/pull/503
[#512]: https://github.com/nextstrain/augur/pull/512
[#514]: https://github.com/nextstrain/augur/pull/514
[#533]: https://github.com/nextstrain/augur/pull/533
[#542]: https://github.com/nextstrain/augur/pull/542
[#544]: https://github.com/nextstrain/augur/pull/544
[#548]: https://github.com/nextstrain/augur/pull/548
[#550]: https://github.com/nextstrain/augur/pull/550
[#552]: https://github.com/nextstrain/augur/pull/552
[#555]: https://github.com/nextstrain/augur/pull/555
[#556]: https://github.com/nextstrain/augur/pull/556
[#560]: https://github.com/nextstrain/augur/pull/560
[#561]: https://github.com/nextstrain/augur/pull/561

## 7.0.2 (7 April 2020)

### Bug Fixes

* filter: Fix regression introduced in 7.0.0 which caused an error to be raised
  if a priorities file didn't include every sequence.  Sequences which are not
  explicitly listed will once again default to a priority of 0. [#530][]

[#530]: https://github.com/nextstrain/augur/pull/530


## 7.0.1 (7 April 2020)

### Bug Fixes

* Fix typo with Python classifiers in setup.py

## 7.0.0 (7 April 2020)

### Major Changes

* Drop support for Python 3.4 and 3.5 [#482][]
* Drop support for `--output` flag in augur ancestral, clades, sequence-traits, traits, and translate in favor of `--output-node-data` flag [#529][]

### Features

* improve testing by
    * adding a simple shell script to run tests and improving pytest configuration and output [#463][]
    * adding code coverage reports ([#486][], [#491][]) and integration with codecov.io [#508][]
    * adding unit tests for align ([#477][]), filter ([#478][], [#479][], [#487][]), utils ([#501][])
* align: reverse complement sequences when necessary using mafft’s autodirection flag [#467][]
* align: speed up replacement of gaps with “ambiguous” bases [#474][]
* mask: add support for FASTA input files [#493][]
* traits: bump TreeTime version to 0.7.4 and increase maximum number of unique traits allowed from 180 to 300 [#495][]

### Bug Fixes

* align: enable filling gaps in input sequences even if no reference is provided instead of throwing an exception [#466][]
* align: detect duplicate sequences by comparing sequence objects instead of (often truncated) string representations of those objects [#468][]
* import_beast: use raw strings for regular expressions to avoid syntax errors in future versions of Python [#469][]
* scripts: update exception syntax to new style [#484][]
* filter: fail loudly when a given priority file is invalid and exit instead of just printing an error [#487][]

### Documentation

* README: document need for brew tap prior to brew install [#471][]
* DEV_DOCS: add a proper section on how to write and run tests [#481][]
* README: improve discoverability of core documentation with RTD badge [#490][]

[#463]: https://github.com/nextstrain/augur/pull/463/
[#466]: https://github.com/nextstrain/augur/pull/466
[#467]: https://github.com/nextstrain/augur/pull/467
[#468]: https://github.com/nextstrain/augur/pull/468
[#469]: https://github.com/nextstrain/augur/pull/469
[#471]: https://github.com/nextstrain/augur/pull/471
[#474]: https://github.com/nextstrain/augur/pull/474
[#477]: https://github.com/nextstrain/augur/pull/477
[#478]: https://github.com/nextstrain/augur/pull/478
[#479]: https://github.com/nextstrain/augur/pull/479
[#481]: https://github.com/nextstrain/augur/pull/481
[#482]: https://github.com/nextstrain/augur/pull/482
[#484]: https://github.com/nextstrain/augur/pull/484
[#486]: https://github.com/nextstrain/augur/pull/486
[#487]: https://github.com/nextstrain/augur/pull/487
[#490]: https://github.com/nextstrain/augur/pull/490
[#491]: https://github.com/nextstrain/augur/pull/491
[#493]: https://github.com/nextstrain/augur/pull/493
[#495]: https://github.com/nextstrain/augur/pull/495
[#501]: https://github.com/nextstrain/augur/pull/501
[#508]: https://github.com/nextstrain/augur/pull/508
[#529]: https://github.com/nextstrain/augur/pull/529

## 6.4.3 (25 March 2020)

### Bug Fixes

* align: Remove reference sequence from alignments even when no gaps exist in
  input sequences relative to the reference. Thank you @danielsoneg!
  [#456][]

### Documentation

* Reorganize README, improve findability of documentation, and add separate dev
  docs.
  [#461][]

[#456]: https://github.com/nextstrain/augur/pull/456
[#461]: https://github.com/nextstrain/augur/pull/461

## 6.4.2 (17 March 2020)

### Bug Fixes

* Require Snakemake less than 5.11 to avoid a breaking change.  The `--cores`
  argument is now required by 5.11, which will affect many existing augur-based
  workflows.  Reported upstream as
  [snakemake/snakemake#283](https://github.com/snakemake/snakemake/issues/283).

* align: Run mafft with the `--nomemsave` option.  This makes alignments of
  sequences over 10k in length run much, much faster in the general case and
  shouldn't cause issues for most modern hardware.  We may end up needing to
  add an off-switch for this mode if it causes issues for other users of augur,
  but the hope is that it will make things just magically run faster for most
  folks!  There is likely more tuning that could be done with mafft, but this
  is a huge improvement in our testing.
  [#458][]

* align: Ignore blank lines in `--include` files.  Thanks @CameronDevine!
  [#451][]

* align: Properly quote filenames when invoking mafft.  Thanks @CameronDevine!
  [#452][]


[#451]: https://github.com/nextstrain/augur/pull/451
[#452]: https://github.com/nextstrain/augur/pull/452
[#458]: https://github.com/nextstrain/augur/pull/458


## 6.4.1 (4 March 2020)

### Bug Fixes

* export: AA labels are now exported for branches where a clade is also labeled
  [See PR 447](https://github.com/nextstrain/augur/pull/447)

* export / validation: a dataset title is no longer required

* release script now works on MacOS & code-signing is optional
  [See PR 448](https://github.com/nextstrain/augur/pull/448)

* traits: Missing data is correctly handled

## 6.4.0 (26 February 2020)

### Features

* align: New sequences can now be added to an existing alignment.  [#422][]

* align: Multiple sequence files can be provided as input. [#422][]

* align: Extra debugging files such as `*.pre_aligner.fasta` and
  `*.post_aligner.fasta` are no longer produced by default.  To request them,
  pass the `--debug` flag. [#422][]

* align: De-duplicate input sequences, with a warning. [#422][]

* export v2: Add support for the `branch_label` property in `display_defaults`,
  which was recently added to Auspice. [#445][]

### Bug fixes

* align: Exits with an error earlier if arguments are invalid instead of only
  printing a warning. [#422][]

* align: Performs more error checking and clarifies the help and error
  messages. [#422][]

* export v2: Traits which are filters but not colorings are now exported as
  well, instead of being left out. [#442][]

* export v2: Exits non-zero when validation fails, instead of masking errors.
  [#441][]

* validate: In order to improve clarity, messages now include the filenames
  involved and distinguish between schema validation and internal consistency
  checks. [#441][]

[#422]: https://github.com/nextstrain/augur/pull/422
[#441]: https://github.com/nextstrain/augur/pull/441
[#442]: https://github.com/nextstrain/augur/pull/442
[#445]: https://github.com/nextstrain/augur/pull/445


## 6.3.0 (13 February 2020)

### Features

* Augur `refine`, `ancestral` and `traits` now use the
  [upgraded TreeTime v0.7](https://github.com/neherlab/treetime/releases/tag/v0.7.0)
  This should have a number of under-the-hood improvements.
  [See PR 431](https://github.com/nextstrain/augur/pull/431)
* ancestral: New options to either `--keep-ambiguous` or `--infer-ambiguous`. If using
  `--infer-ambiguous` the previous behavior will be maintained in which tips with `N` will have
  their nucleotide state inferred. If using `--keep-ambiguous`, these tips will be left as `N`.
  With this upgrade, we are still defaulting to `--infer-ambiguous`, however, we plan to swap
  default to `--keep-ambiguous` in the future. If this distintion matters to you, we would suggest
  that you explicitly record `--keep-ambiguous` / `--infer-ambiguous` in your build process.
  [Also part of PR 431](https://github.com/nextstrain/augur/pull/431)
* traits: Allow input of `--weights` which references a `.tsv` file in the following format:
  ```
  division  Hubei   10.0
  division  Jiangxi 1.0
  division  Chongqing   1.0
  ```
  where these weights represent equilibrium frequencies in the CTMC transition model. We imagine the
  primary use of user-specified weights to correct for strong sampling biases in available data.
  [See PR 443](https://github.com/nextstrain/augur/pull/443)

### Bug fixes

* Improvements to make shell scripts run more easily on Windows.
  [See PR 437](https://github.com/nextstrain/augur/pull/437)

## 6.2.0 (25 January 2020)

### Features

* refine: Include `--divergence-units` option to distinguish between `mutations`
  and `mutations-per-site`. Keep `mutations-per-site` as default behavior.
  [See PR 435](https://github.com/nextstrain/augur/pull/435)

### Bug fixes

* utils: Support v2 auspice JSONs in json_to_tree utility function.
  [See PR 432](https://github.com/nextstrain/augur/pull/432)

## 6.1.1 (17 December 2019)

### Bug fixes

* frequencies: Fix bug in string matching for weighted frequencies introduced in
  v6.1.0. [See PR 426](https://github.com/nextstrain/augur/pull/426).

## 6.1.0 (13 December 2019)

### Features

* export: Include `--description` option to pass in a Markdown file with dataset
  description. This is displays in Auspice in the footer. For rationale,
  [see Auspice issue 707](https://github.com/nextstrain/auspice/issues/707) and
  for Augur changes [see PR 423](https://github.com/nextstrain/augur/pull/423).

### Bug fixes

* frequencies: Fix weighted frequencies when weight keys are unrepresented.
  [See PR 420](https://github.com/nextstrain/augur/pull/420).


## 6.0.0 (10 December 2019)

### Overview

Version 6 is a major release of augur affecting many augur commands. The format
of the exported JSON (v2) has changed and now merges the previously separate
files containing tree and meta information. To maintain backward compatibility,
the export command was split into `export v1` (old) and `export v2` (new).
Detailed release notes are provided in the augur documentation [on
read-the-docs](https://nextstrain-augur.readthedocs.io/en/stable/releases/v6.html).
For a migration guide, consult
[migrating-v5-v6](https://nextstrain-augur.readthedocs.io/en/stable/releases/migrating-v5-v6.html).

### Major features / changes

* export: Swap from a separate `_tree.json` and `_meta.json` to a single
  "unified" `dataset.json` output file
* export: Include additional command line options to alleviate need for Auspice
  config
* export: Include option for reference sequence output
* export: Move to GFF-style annotations
* export: Validate exported JSONs against schema
* ancestral: Allow output of FASTA and JSON files
* import: Include `import beast` command to import labeled BEAST MCC tree
* parse: Include `--prettify-fields` option to cleanup metadata fields
* Documentation improvements

### Minor features / changes

* colors.tsv: Allow whitespace, but insist on tab delimiting
* lat_longs.tsv: Allow whitespace, but insist on tab delimiting
* Remove code for old "non-modular" augur, old "non-modular" builds and Python
  tests
* Improve test builds
* filter: More interpretable output of how many sequences have been filtered
* filter: Additional flag `--subsample-seed` to seed the random number generator
  and thereby make subsampling reproducible
* sequence-traits: Numerical output as originally intended, but required an
  Auspice bugfix
* traits: Explanation of what is considered missing data & how it is interpreted
* traits: GTR models are exported in the output JSON for better accountability &
  reproducibility


## 5.4.1 (12 November 2019)

### Bug fixes

* export v1: Include `--minify-json` option that was mistakenly not included in PR 398.
  [See PR 409](https://github.com/nextstrain/augur/pull/409)

## 5.4.0 (7 November 2019)

### Features

* frequencies: Include `--minimal-clade-size-to-estimate` command line option.
  [See PR 383](https://github.com/nextstrain/augur/pull/383)
* lbi: Include `--no-normalization` command line option.
  [See PR 380](https://github.com/nextstrain/augur/pull/380)

### Compatibility fixes

* export: Include `v1` subcommand to allow forwards compatibiliy with Augur v6 builds.
  [See PR 398](https://github.com/nextstrain/augur/pull/398)

### Bug fixes

* export: Include warning if using a mismatched v6 translate file.
  [See PR 392](https://github.com/nextstrain/augur/pull/392)
* frequencies: Fix determination of interval for clipping of non-informative pivots

## 5.3.0 (9 September 2019)

### Features

* export: Improve printing of error messages with missing or conflicting author
  data. [See issue 274](https://github.com/nextstrain/augur/issues/274)
* filter: Improve printing of dropped strains to include reasons why strains were
  dropped. [See PR 367](https://github.com/nextstrain/augur/pull/367)
* refine: Add support for command line flag `--keep-polytomies` to not resolve
  polytomies when producing a time tree.
  [See PR 345](https://github.com/nextstrain/augur/pull/345)

### Bug fixes

* Catch and throw error when there are duplicate strain names.
  [See PR 356](https://github.com/nextstrain/augur/pull/356)
* Fix missing annotation of "parent" attribute for the root node
* Run shell commands with more robust error checking.
  [See PR 350](https://github.com/nextstrain/augur/pull/350)
* Better handling of rerooting options for trees without temporal information.
  [See issue 348](https://github.com/nextstrain/augur/issues/348)

### Data

* Small fixes in geographic coordinate file

## 5.2.1 (4 August 2019)

### Bug fixes

* Print more useful error message if Python recursion limit is reached.
  [See issue 328](https://github.com/nextstrain/augur/issues/328)
* Print more useful error message if vcftools if missing.
  [See PR 312](https://github.com/nextstrain/augur/pull/321)

### Development

* Significantly relax version requirements specified in setup.py for biopython,
  pandas, etc... Additionally, move lesser used packages (cvxopt, matplotlib,
  seaborn) into an "extras_require" field. This should reduce conflicts with
  other pip installed packages.
  [See PR 323](https://github.com/nextstrain/augur/pull/323)

### Data

* Include additional country lat/longs in base data

## 5.2.0 (23 July 2019)

### Features

* ancestral: Adds a new flag `--output-sequences` and logic to support saving
  ancestral sequences and leaves from the given tree to a FASTA file. Also adds a
  redundant, more specific flag `--output-node-data` that will replace the current
  `--output` flag in the next major version release of augur. For now, we issue a
  deprecation warning when the `--output` flag is used. Note that FASTA output is
  only allowed for FASTA inputs and not for VCFs. We don't allow FASTA output for
  VCFs anywhere else and, if we did here, the output files would be very large.
  [See PR 293](https://github.com/nextstrain/augur/pull/293)

* frequencies: Allow `--method kde` flag to compute frequencies via KDE kernels.
  This complements existing method of `--method diffusion`. Generally, KDE
  frequencies should be more robust and faster to run, but will not project as
  well when forecasting frequencies into the future.
  [See PR 271](https://github.com/nextstrain/augur/pull/271)

### Bug fixes

* ancestral, traits, translate: Print warning if supplied tree is missing internal
  node names (normally provided by running `augur refine`).
  [See PR 283](https://github.com/nextstrain/augur/pull/283)

* Include pip in Conda enviroment file.
  [See PR 309](https://github.com/nextstrain/augur/pull/309)

### Documentation

* Document environment variables respected by Augur

### Development

* Remove matplotlib and seaborn from `setup.py` install. These are still called a
  few places in augur (like `titers.validate()`), but it was deemed rare enough
  that remove this from `setup.py` would ease general install for most users.
  Additionally, the ipdb debugger has been moved to dev dependencies.
  [See PR 291](https://github.com/nextstrain/augur/pull/291)

* Refactor logic to read trees from multiple formats into a function. Adds a new
  function `read_tree` to the `utils` module that tries to safely handle reading
  trees in multiple input formats.
  [See PR 310](https://github.com/nextstrain/augur/pull/310)


## 5.1.1 (1 July 2019)

### Features

* tree: Add support for the GTR+R10 substitution model.
* tree: Support parentheses in node names when using IQ-TREE.

### Bug fixes

* Use the center of the UK for its coordinates instead of London.
* filter: Mark `--output` required, which it always was but wasn't marked.
* filter: Avoid error when no excluded strains file is provided.
* export: Fix for preliminary version 2 schema support.
* refine: Correct error handling when the tree file is missing or empty.

### Documentation

* Add examples of Augur usage in the wild.
* Rename and reorganize CLI and Python API pages a little bit to make "where do
  I start learning to use Augur?" clearer to non-devs.

### Development

* Relax version requirements of pandas and seaborn.  The hope is this will make
  installation smoother (particularly alongside other packages which require
  newer pandas versions) while not encountering breaking changes in newer
  versions ourselves.


## 5.1.0 (29 May 2019)

### Documentation

* Documentation is now available online for the augur CLI and Python API via
  Read The Docs: <https://nextstrain-augur.readthedocs.io>.  The _latest_
  version on RTD points to the git master branch, and the _stable_ version to
  the most recent tagged release.  Instructions for building the docs locally
  are in the README.


## 5.0.0 (26 May 2019)

### Features

* ancestral: New option to `--keep-ambiguous`, which will not infer nucleotides at
  ambiguous (N) sites on tip sequences and instead leave as 'N'
  [See PR 280.](https://github.com/nextstrain/augur/pull/280)
* ancestral: New option to `--keep-overhangs`, which will not infer nucleotides for
  gaps on either side of the alignment and instead leave as '-'.
  [See PR 286.](https://github.com/nextstrain/augur/pull/286)
* clades: This module has been reconfigured to identify clade defining mutations on
  top of a reference rather than identifying mutations along the tree. The command
  line arguments are the same except for the addition of `--reference`, which
  explicitly passes in a reference sequence. If `--reference` is not defined, then
  reference will be drawn from the root node of the phylogeny by looking for
  `sequence` attribute attached to root node of `--tree`.
  [See PR 288.](https://github.com/nextstrain/augur/pull/288)
* refine: Revise rooting behavior. Previously `--root` took 'best', 'residual', 'rsq'
  and 'min_dev' as options. In this update `--root` takes 'best', least-squares',
  'min_dev' and 'oldest' as rooting options. This eliminates 'residual' and 'rsq'
  as options. This is a **backwards-incompatible** change. This requires updating
  TreeTime to version 0.5.4 or above.
  [See PR 263.](https://github.com/nextstrain/augur/pull/263)
* refine: Add `--keep-root` option that overrides `--root` specification to preserve
  tree rooting.
  [See PR 263.](https://github.com/nextstrain/augur/pull/263)
* refine: Add `--covariance` and `--no-covariance` options that specify TreeTime
  behavior.
  [See PR 263.](https://github.com/nextstrain/augur/pull/263)
* titers: This command now throws an `InsufficientDataException` if there are not
  sufficient titers to infer a model. This is paired with a new `--allow-empty-model`
  flag that proceeds past the `InsufficientDataException` and writes out a model
  JSON corresponding to an 'empty' model.
  [See PR 281.](https://github.com/nextstrain/augur/pull/281)
* By default JSONs are written with `index=1` to give a pretty-printed JSON. However,
  this adds significant file size to large tree JSONs. If the environment variable
  `AUGUR_MINIFY_JSON` is set then minified JSONs are printed instead. This mirror the
  explicit `--minify-json` argument available to `augur export`.
  [See PR 278.](https://github.com/nextstrain/augur/pull/278)

### Bug fixes

* export: Cast numeric values to strings for export.
  [See issue 287.](https://github.com/nextstrain/augur/issues/287)
* export: Legend order preserves ordering passed in by user for traits that have
  default colorings ('country' and 'region').
  [See PR 284.](https://github.com/nextstrain/augur/pull/284)
* refine: Previously, the `--root` argument was silently ignored when no timetree
  was inferred. Re-rooting with an outgroup is sensible even without a timetree.
  [See PR 282.](https://github.com/nextstrain/augur/pull/282)

## 4.0.0 (24 April 2019)

### Features

* distance: New interface for specifying distances between sequences. This is
  a **backwards-incompatible** change. Refer to `augur distance --help` for
  all the details.

* export: Add a `--minify-json` flag to omit indentation in Auspice JSONs.

### Bug fixes

* frequencies: Emit one-based coordinates (instead of zero-based) for KDE-based
  mutation frequencies

### Data

* Include additional country lat/longs in base data


## 3.1.8 (13 February 2019)

### Bug fixes

* titers: fix calculation of `mean_potentency` for model export

## 3.1.7 (5 February 2019)

### Bug fixes

* Update to TreeTime 0.5.3
* tree: Fix bug in printing causing errors in Python versions <3.6
* tree: Alter site masking to not be so memory intensive

## 3.1.6 (29 January 2019)

### Features

* filter: Allow negative matches to `--exclude-where`. For example,
 `--exclude-where country!=usa` would exclude all samples where metadata `country` does
 not equal `usa`.
* tree: Allow `--exclude-sites` to work with FASTA input. Ensure that indexing of input
 sites is one-based.

### Bug fixes

* fix loading of strains when loading titers from file, previously strains had not been
 filtered to match the tree appropriately

## 3.1.5 (13 January 2019)

### Features

* frequencies: Add `--ignore-char` and `--minimal-clade-size` as options.
* frequencies: Include `--stiffness` and `--inertia` as options.
* titers: Allow multiple titer date files in `--titers` import.

### Bug fixes

* filter: Fix `--non-nucleotide` call to include `?` as allowed character.
* tree: Fix `--method raxml` to properly delimit interim RAxML output so that
  simultaneous builds don't conflict.

### Data

* Include additional country lat/longs in base data

## 3.1.4 (1 January 2019)

### Bug fixes

* frequencies: Include `counts` in `augur frequencies` output JSON to support
  downstream plotting.

### Data

* Include additional country lat/longs in base data

## 3.1.3 (29 December 2018)

### Features

* filter: Add `--non-nucleotide` option to remove sequences with non-conforming
  nucleotide characters.

### Bug fixes

* Revise treatment of `-`, ` ` in `augur parse` to leave `-` as is and remove white
  space. Also delimit `[` and `]` to `_`.
* Fix bug in naming of temp IQTREE fixes to prevent conflicts from simultaneous builds.

### Data

* Include additional country lat/longs in base data

### Development

* Remove non-modular measles build in favor of [nextstrain/measles](https://github.com/nextstrain/measles) repo.

## 3.1.2 (21 December 2018)

### Bug fixes

* Update dependencies

## 3.1.1 (21 December 2018)

### Bug fixes

* filter: Fix `--include-where`. Adds an `all_seq` variable needed by the logic to
  include records by value. This was previously working for VCF but threw an exception
  for sequences in FASTA format.
* Update flu reference viruses and lat longs.
* Update dependencies

## 3.1.0 (18 December 2018)

### Features

* reconstruct-sequences: Include `augur reconstruct-sequences` module that reconstructs
  alignments from mutations inferred on the tree
* distance: Include `augur distance` module that calculates the distance between amino
  acid sequences across entire genes or at a predefined subset of sites
* lbi: Include `augur lbi` module that calculates local branching index (LBI) for a
  given tree and one or more sets of parameters.
* frequencies: Include `--method kde` as option to `augur frequencies`, separate from the
  existing `--method diffusion` logic. KDE frequencies are faster and better for smaller
  clades but don't extrapolate as well as diffusion frequencies.
* titers: Enable annotation of nodes in a tree from the substitution model

## 3.0.5.dev1 (26 November 2018)

### Bug fixes

* translate: Nucleotide ("nuc") annotation for non-bacterial builds starts at 0
  again, not 1, fixing a regression.

### Documentation

* Schemas: Correct coordinate system description for genome start/end
  annotations.


## 3.0.4.dev1 (26 November 2018)

### Bug fixes

* validate: Fix regression for gene names containing an asterisk.

### Development

* Fix Travis CI tests which were silently not running.


## 3.0.3.dev1 (26 November 2018)

### Features

* refine: Add a `--clock-std-dev` option

* traits: Add a `--sampling-bias-correction` option for mugration model

* validate: Gene names in tree annotations may now contain hyphens.  Compatible
  with Auspice version 1.33.0 and later.

* All JSON is now emitted with sorted keys, making it easier to diff and run
  other textual comparisons against output.

### Bug fixes

* filter: Only consider A, T, C, and G when calculating sequence length for the
  `--min-length` option.

* filter: Allow comments in files passed to `--exclude`.

* filter: Ignore case when matching trait values against excluded values.

* Normalize custom geographic names to lower case for consistent matching.

### Data

* Fix typo in geographic entry for `netherlands`.

* Schemas: Reconcile naming patterns used in gene definitions and tree
  annotations.

### Development

* Upgrade TreeTime dependency to 0.5.x and at least 0.5.1.

* Add an `environment.yml` file for use with `conda env create`.

* Stop testing under Python 2.7 on Travis CI.


## 3.0.2.dev1 (27 September 2018)

### Bug fixes

* translate: Fix broken `--help` message


## 3.0.1.dev1 (27 September 2018)

### Features

* align and tree: The --nthreads option now accepts the special value "auto" to
  automatically set the number of threads to the number of CPU cores available.

* Alias `augur --version` to `augur version`

### Bug fixes

* tree: The --nthreads option is now respected.  Previously all tree builders
  were ignoring the value and using either 2 threads (RAxML, IQ-TREE) or as
  many threads as cores (FastTree, if the OpenMP version).

* translate: Check for and, if necessary pad, nucleotide sequences which aren't
  a multiple of 3 earlier to avoid errors later.

* export: Optionally write inferred nucleotide and amino acid sequences (or
  mutations) to a separate file.

* export: Omit genes with no amino acid mutations.

* validate: Allow underscores in gene names.

* refine: Remove unused --nthreads argument.

* ancestral, filter, tree, refine: Exit 1 instead of -1 on error.

* Print the help message, instead of throwing an exception, when `augur` is run
  without arguments.

### Documentation

* Briefly describe each command in its `--help` output and in the global `augur
  --help` output.

* Revamp README to emphasize new, modular augur and make it suitable for
  inclusion on PyPi.

* Reconciled conflicting license declarations; augur is AGPLv3 (not MIT)
  licensed like the rest of Nextstrain.

* Include URLs for bug reports, the change log, and the source on PyPi.

### Data

* Geographic coordinates added for the Netherlands and the Philippines.

### Development

* Reset the `release` branch when rewinding a failed local release process.

* Refactor the augur program and command architecture for improved
  maintainability.


## 3.0.0.dev3 (4 September 2018)

### Development

* Use an allowed Topic classifier so we can upload to PyPi

* Ignore distribution egg-info build files


## 3.0.0.dev2 (4 September 2018)

### Features

* Export: Add safety checks for optional annotations and geo data

* Include more lat/longs in the default geo data

### Development

* Add release tooling

* Document the release process and a few development practices

* Travis CI: Switch to rebuilding the Docker image only for new releases

* Remove ebola, lassa, tb, WNV, and zika builds now in their own repos.  These
  builds are now available at URLs like <https://github.com/nextstrain/ebola>,
  for example.


## 3.0.0.dev1 (unreleased)

### Development

* Start versioning augur beginning with 3.0.0.  A new `augur version` command
  reports the running version.<|MERGE_RESOLUTION|>--- conflicted
+++ resolved
@@ -6,11 +6,8 @@
 
 * schema: Allow parentheses (`()`) in gene names. [#1819][] (@kimandrews)
 * geolocation rules: Add rules to define region per country to ensure that regions are labelled for all countries. This is especially useful for data sources that do not include region in the metadata. [#1844][] (@joverlee521)
-<<<<<<< HEAD
+* support numpy v2 in addition to v1. [#1855][] (@corneliusroemer)
 * support for Python 3.13. [#1857][] (@corneliusroemer)
-=======
-* Support numpy v2 in addition to v1. [#1855][] (@corneliusroemer)
->>>>>>> 625d7885
 
 ### Bug fixes
 
@@ -19,11 +16,8 @@
 [#1819]: https://github.com/nextstrain/augur/pull/1819
 [#1844]: https://github.com/nextstrain/augur/pull/1844
 [#1845]: https://github.com/nextstrain/augur/pull/1845
-<<<<<<< HEAD
+[#1855]: https://github.com/nextstrain/augur/pull/1855
 [#1857]: https://github.com/nextstrain/augur/pull/1857
-=======
-[#1855]: https://github.com/nextstrain/augur/pull/1855
->>>>>>> 625d7885
 
 ## 31.3.0 (3 July 2025)
 
