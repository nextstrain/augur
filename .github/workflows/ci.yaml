--- conflicted
+++ resolved
@@ -237,13 +237,10 @@
         include:
           - { pathogen: avian-flu, build-args: --configfile config/gisaid.yaml -pf test_target }
           - { pathogen: ebola }
-<<<<<<< HEAD
           - { pathogen: lassa }
           # Disable monkeypox CI until pathogen-repo-ci supports custom build directories
           # See issue https://github.com/nextstrain/.github/issues/63
           # - { pathogen: monkeypox }
-=======
->>>>>>> 2e993df4
           - { pathogen: mumps }
           - {
               pathogen: ncov,
