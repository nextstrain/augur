--- conflicted
+++ resolved
@@ -26,11 +26,7 @@
     - run: pytest -c pytest.python3.ini  --cov-report=xml --cov=augur
     - run: cram --shell=/bin/bash tests/functional/*.t tests/builds/*.t
     - run: bash tests/builds/runner.sh
-<<<<<<< HEAD
-    - if: matrix.python-version == 3.10
-=======
-    - if: github.repository == 'nextstrain/augur' && matrix.python-version == 3.8
->>>>>>> 058372dd
+    - if: github.repository == 'nextstrain/augur' && matrix.python-version == 3.10
       uses: codecov/codecov-action@v2
       with:
         fail_ci_if_error: true
