name: CI
on:
  push:
    branches:
      - master

  # Routinely check that tests pass with new versions of dependencies.
  schedule:
    # Every day at 17:42 UTC / 9:42 Seattle (winter) / 10:42 Seattle (summer)
    - cron: "42 17 * * *"

  pull_request:

  workflow_dispatch:

  workflow_call:
    inputs:
      version:
        required: true
        type: string

jobs:
  mypy:
    runs-on: ubuntu-latest
    steps:
    - uses: actions/setup-python@v6
    - uses: actions/checkout@v6
    - run: pip install .[dev]
    - run: mypy

  pyright:
    runs-on: ubuntu-latest
    steps:
    - uses: actions/setup-python@v6
    - uses: actions/checkout@v6
    - run: npx pyright --stats

  pytest-cram:
    name: test (python=${{ matrix.python-version }} biopython=${{ matrix.biopython-version || 'latest' }} numpy=${{ matrix.numpy-version || 'latest' }})
    runs-on: ubuntu-latest
    strategy:
      matrix:
        python-version:
          - '3.9'
          - '3.10'
          - '3.11'
          - '3.12'
          - '3.13'
        biopython-version:
          # list of Biopython versions with support for a new Python version
          # from https://github.com/biopython/biopython/blob/master/NEWS.rst
          - '1.80' # first to support Python 3.10 and 3.11
          - '1.82' # first to support Python 3.12
          - '1.85' # first to support Python 3.13
          - ''     # latest
        numpy-version:
          - ''        # latest (numpy 2.x) - test with all combinations
        include:
          # Python 3.9 automatically uses numpy v1, so no need to specify here
          - python-version: '3.10'
            biopython-version: '1.80'
            numpy-version: '1.26.4'
          - python-version: '3.12'
            biopython-version: ''
            numpy-version: '1.26.4'
        exclude:
          # some older Biopython versions are incompatible with later Python versions
          - { biopython-version: '1.80', python-version: '3.12' }
          - { biopython-version: '1.80', python-version: '3.13' }
          - { biopython-version: '1.82', python-version: '3.13' }
          - { biopython-version: '', python-version: '3.9' } # once 1.86 is released, 3.9 not supported
    defaults:
      run:
        shell: bash -l {0}

    steps:
    - uses: actions/checkout@v6

    - name: Set cache key
      run: echo "DATE=$(date +'%Y-%m-%d')" >> "$GITHUB_ENV"

    # While it may be tempting to install Augur using Conda to avoid hardcoding
    # the list of dependencies here, installing just the dependencies not
    # available on PyPI allows us to test against dependencies installed by pip,
    # which may have slightly different versions compared to Conda counterparts.
    - name: Install dependencies from Conda
      uses: mamba-org/setup-micromamba@v2
      with:
        create-args: >-
          mafft raxml fasttree iqtree vcftools seqkit sqlite tsv-utils
          biopython=${{ matrix.biopython-version }}
          numpy=${{ matrix.numpy-version }}
          python=${{ matrix.python-version }}
        condarc: |
          channels:
            - conda-forge
            - bioconda
          channel_priority: strict
        cache-environment: true
        cache-environment-key: ${{ env.DATE }}
        environment-name: augur

    # Replace the Conda Augur installation with the local version.
    - run: pip install .[dev]
    - run: pip list
    - run: conda info
    - run: conda list
<<<<<<< HEAD

    # Set coverage environment variables only for the coverage job
    - name: Set coverage environment variables
      if: matrix.python-version == '3.11' && matrix.biopython-version == ''
      run: |
        echo "COVERAGE_FILE=${{ github.workspace }}/.coverage@python=${{ matrix.python-version }},biopython=${{ matrix.biopython-version || 'latest' }}" >> "$GITHUB_ENV"
        echo "COVERAGE_RCFILE=${{ github.workspace }}/.coveragerc" >> "$GITHUB_ENV"
        if python3 -c 'import sys; print(sys.version_info >= (3, 14))' | grep -q True; then
            echo "Using sysmon for coverage to reduce overhead"
            echo COVERAGE_CORE=sysmon >> "$GITHUB_ENV"
        else
            echo "Using default coverage collection method"
        fi

    - name: Run pytest
      run: |
        if [[ -n "${COVERAGE_FILE:-}" ]]; then
          echo "Running pytest with coverage enabled"
          pytest --cov=augur
        else
          echo "Running pytest without coverage"
          pytest --no-cov
        fi
    - name: Run cram tests
      run: |
        if [[ -n "${COVERAGE_FILE:-}" ]]; then
          echo "Running cram tests with coverage enabled"
          export AUGUR="coverage run -a ${{ github.workspace }}/bin/augur"
        else
          echo "Running cram tests without coverage"
          export AUGUR="${{ github.workspace }}/bin/augur"
        fi
        cram tests/
    - name: Upload coverage
      if: env.COVERAGE_FILE
      uses: actions/upload-artifact@v4
=======
    - run: pytest --cov=augur
    - run: cram tests/
      env:
        AUGUR: coverage run -a ${{ github.workspace }}/bin/augur
    # Only upload coverage for one job
    - if: matrix.python-version == '3.11' && matrix.biopython-version == '' && matrix.numpy-version == ''
      uses: actions/upload-artifact@v5
>>>>>>> 54e93d7d
      with:
        name: coverage
        include-hidden-files: true
        path: "${{ env.COVERAGE_FILE }}"

  # Replicating pathogen-repo-ci workflow because we decided not to support
  # local versions of Augur in the centralized workflow
  # <https://github.com/nextstrain/.github/issues/66>
  # This job is for pathogen repos _do_ follow standard pathogen repo structure
  # and new pathogens should be added here.
  pathogen-repo-ci:
    runs-on: ubuntu-latest
    continue-on-error: true
    strategy:
      matrix:
        pathogen:
          - dengue
          - lassa
          - measles
          - mpox
          - mumps
          - oropouche
          - rabies
          - seasonal-cov
          - wnv
          - yellow-fever
          - zika

    name: pathogen-repo-ci (${{ matrix.pathogen }})
    defaults:
      run:
        shell: bash -l {0}
    steps:
      - uses: actions/checkout@v6
        with:
          path: ./augur

      - name: Set cache key
        run: echo "DATE=$(date +'%Y-%m-%d')" >> "$GITHUB_ENV"

      # Set up a Conda environment that replicates Nextstrain's Conda runtime.
      - name: Install nextstrain-base from Conda
        uses: mamba-org/setup-micromamba@v2
        with:
          create-args: nextstrain-base
          condarc: |
            channels:
              - nextstrain
              - conda-forge
              - bioconda
            channel_priority: strict
          cache-environment: true
          cache-environment-key: ${{ env.DATE }}
          environment-name: augur

      # Replace the Conda Augur installation with the local version.
      - run: pip install ./augur

      - uses: actions/checkout@v6
        with:
          repository: nextstrain/${{ matrix.pathogen }}
          path: ./pathogen-repo

      - name: Verify nextstrain-pathogen.yaml file
        run: >
          if [[ ! -f './pathogen-repo/nextstrain-pathogen.yaml' ]]; then

            echo "To use this workflow, there must be a 'nextstrain-pathogen.yaml' file present in the repository root";
            exit 1;
          fi

      - name: Run ingest
        if: hashFiles('./pathogen-repo/ingest/Snakefile') && hashFiles('./pathogen-repo/ingest/build-configs/ci/config.yaml')
        id: ingest
        run: nextstrain build --ambient ./pathogen-repo/ingest --configfile build-configs/ci/config.yaml

      - name: Run phylogenetic
        if: hashFiles('./pathogen-repo/phylogenetic/Snakefile') && hashFiles('./pathogen-repo/phylogenetic/build-configs/ci/config.yaml') && !cancelled()
        id: phylogenetic
        run: nextstrain build --ambient ./pathogen-repo/phylogenetic --configfile build-configs/ci/config.yaml

      - name: Run nextclade
        if: hashFiles('./pathogen-repo/nextclade/Snakefile') && hashFiles('./pathogen-repo/nextclade/build-configs/ci/config.yaml') && !cancelled()
        id: nextclade
        run: nextstrain build --ambient ./pathogen-repo/nextclade --configfile build-configs/ci/config.yaml

      - if: always()
        uses: actions/upload-artifact@v5
        with:
          name: output-${{ matrix.pathogen }}
          if-no-files-found: ignore
          path: |
            ./pathogen-repo/ingest/.snakemake/log/
            ./pathogen-repo/ingest/auspice/
            ./pathogen-repo/ingest/benchmarks/
            ./pathogen-repo/ingest/logs/
            ./pathogen-repo/ingest/results/

            ./pathogen-repo/phylogenetic/.snakemake/log/
            ./pathogen-repo/phylogenetic/auspice/
            ./pathogen-repo/phylogenetic/benchmarks/
            ./pathogen-repo/phylogenetic/logs/
            ./pathogen-repo/phylogenetic/results/

            ./pathogen-repo/nextclade/.snakemake/log/
            ./pathogen-repo/nextclade/auspice/
            ./pathogen-repo/nextclade/benchmarks/
            ./pathogen-repo/nextclade/logs/
            ./pathogen-repo/nextclade/results/

      - if: always()
        name: Verify a workflow ran
        env:
          # "outcome" is success/failure/cancelled/skipped _before_
          # "continue-on-error" is applied to calculate "conclusion"; we no
          # longer use continue-on-error for these steps, but even so,
          # conceptually here what we want is outcome not conclusion.
          ingest: ${{ steps.ingest.outcome }}
          phylogenetic: ${{ steps.phylogenetic.outcome }}
          nextclade: ${{ steps.nextclade.outcome }}
        run: |
          # Show step outcomes in job logs…
          echo "ingest        $ingest" | tee -a "$GITHUB_STEP_SUMMARY"
          echo "phylogenetic  $phylogenetic" | tee -a "$GITHUB_STEP_SUMMARY"
          echo "nextclade     $nextclade"| tee -a "$GITHUB_STEP_SUMMARY"

          # Assert status; we're good if we see at least one success and the
          # rest are success or skipped.
          [[
               ($ingest == success || $phylogenetic == success || $nextclade == success)
            && ($ingest       == success || $ingest       == skipped)
            && ($phylogenetic == success || $phylogenetic == skipped)
            && ($nextclade    == success || $nextclade    == skipped)
          ]]

  # Replicating pathogen-repo-ci-v0 workflow because we decided not to support
  # local versions of Augur in the centralized workflow
  # <https://github.com/nextstrain/.github/issues/66>
  # This particular jobs is for pathogen repos that do not follow the standard
  # pathogen repo structure and is not expected to be updated.
  # Any new pathogen repos should be added to the job replicating the latest version
  # of the pathogen-repo-ci above.
  pathogen-repo-ci-v0:
    runs-on: ubuntu-latest
    continue-on-error: true
    env:
      repodata_use_zst: true
    strategy:
      matrix:
        include:
          - { pathogen: avian-flu,       build-args: --snakefile segment-focused/Snakefile --configfile build-configs/ci/config.yaml }
          - { pathogen: ncov,            build-args: all_regions -j 2 --profile nextstrain_profiles/nextstrain-ci }
          - { pathogen: rsv,             build-args: --configfile config/ci.yaml }
          - { pathogen: seasonal-flu,    build-args: --configfile profiles/ci/builds.yaml -p }
          - { pathogen: vcf-input-tutorial }

    name: pathogen-repo-ci-v0 (${{ matrix.pathogen }})
    defaults:
      run:
        shell: bash -l {0}
    steps:
      - uses: actions/checkout@v6
        with:
          path: ./augur

      - name: Set cache key
        run: echo "DATE=$(date +'%Y-%m-%d')" >> "$GITHUB_ENV"

      # Set up a Conda environment that replicates Nextstrain's Conda runtime.
      - name: Install nextstrain-base from Conda
        uses: mamba-org/setup-micromamba@v2
        with:
          create-args: nextstrain-base
          condarc: |
            channels:
              - nextstrain
              - conda-forge
              - bioconda
            channel_priority: strict
          cache-environment: true
          cache-environment-key: ${{ env.DATE }}
          environment-name: augur

      # Replace the Conda Augur installation with the local version.
      - run: pip install ./augur

      - uses: actions/checkout@v6
        with:
          repository: nextstrain/${{ matrix.pathogen }}
          path: ./pathogen-repo

      - name: Copy example data
        working-directory: ./pathogen-repo
        run: |
          if [[ -d example_data ]]; then
            mkdir -p data/
            cp -r -v example_data/* data/
          else
            echo No example data to copy.
          fi

      - run: nextstrain build --ambient ./pathogen-repo ${{ matrix.build-args }}

      - if: always()
        uses: actions/upload-artifact@v5
        with:
          name: output-${{ matrix.pathogen }}
          path: |
            ./pathogen-repo/auspice/
            ./pathogen-repo/results/
            ./pathogen-repo/benchmarks/
            ./pathogen-repo/logs/
            ./pathogen-repo/.snakemake/log/

  codecov:
    if: github.repository == 'nextstrain/augur'
    needs: [pytest-cram]
    runs-on: ubuntu-latest
    steps:
      - uses: actions/checkout@v6
      - uses: actions/setup-python@v6
      - run: pip install coverage

      - uses: actions/download-artifact@v6
        with:
          name: coverage

      - run: coverage combine .coverage@*
      - run: coverage xml

      - uses: codecov/codecov-action@v5
        with:
          token: ${{ secrets.CODECOV_TOKEN }}
          fail_ci_if_error: false

  build-docs:
    uses: nextstrain/.github/.github/workflows/docs-ci.yaml@master
    with:
      docs-directory: docs/
      pip-install-target: .[dev]

  check-docs:
    runs-on: ubuntu-latest
    steps:
      - uses: actions/setup-python@v6
        with:
          # This should match the python version in .readthedocs.yml
          python-version: '3.11'

      - uses: actions/checkout@v6

      - run: pip install .[dev]

      - run: ./devel/regenerate-developer-api-docs

      - name: Check for changes
        run: |
          if [[ -n $(git status --porcelain) ]]; then
            git add .
            git diff --staged >&2
            echo "There are changes that affect the developer API docs. Please update: <https://github.com/nextstrain/augur/blob/-/docs/contribute/DEV_DOCS.md#regenerating-developer-api-docs>" >&2
            echo "If there are changes to the Augur CLI, please manually adjust files under 'docs/usage/cli/'." >&2
            exit 1
          fi

  check-subsample-config-schema:
    runs-on: ubuntu-latest
    steps:
      - uses: actions/setup-python@v6

      - uses: actions/checkout@v6

      - run: pip install .[dev]

      - run: ./devel/regenerate-subsample-schema

      - name: Check for changes
        run: |
          if [[ -n $(git status --porcelain) ]]; then
            git add .
            git diff --staged >&2
            echo "There are changes that affect the augur subsample config schema. Please regenerate by running devel/regenerate-subsample-schema." >&2
            exit 1
          fi

  release:
    # Only run when called by the release workflow on the default branch
    if: github.workflow_ref == format('{0}/.github/workflows/release.yaml@refs/heads/{1}', github.repository, github.event.repository.default_branch)
    needs: [pytest-cram]
    runs-on: ubuntu-latest
    steps:
      - uses: actions/checkout@v6
        with:
          # Fetch all branches and tags.
          fetch-depth: 0
      - uses: actions/setup-python@v6
        with:
          python-version: '3.10'
      - name: Set Nextstrain bot as git user
        run: |
          git config --global user.email "hello@nextstrain.org"
          git config --global user.name "Nextstrain bot"
      - run: python3 -m pip install --upgrade build twine
      - run: devel/release ${{ github.event.inputs.version }}
      - uses: actions/upload-artifact@v5
        with:
          name: dist
          path: dist/
      - run: git push origin master tag ${{ github.event.inputs.version }}
      - name: Publish to PyPI
        run: twine upload dist/*
        env:
          TWINE_USERNAME: __token__
          TWINE_PASSWORD: ${{ secrets.PYPI_API_TOKEN }}
          TWINE_REPOSITORY_URL: https://upload.pypi.org/legacy/
      - name: Create GitHub Release
        run: ./devel/create-github-release "${{github.event.inputs.version }}" dist/*
        env:
          GITHUB_TOKEN: ${{ secrets.GITHUB_TOKEN }}

  rebuild-docker-image:
    needs: [release]
    runs-on: ubuntu-latest
    steps:
    # Delay for 10 minutes to allow the PyPI package to be available.
    # See https://github.com/nextstrain/docker-base/issues/128
    - name: Sleep for 10 minutes
      run: sleep 600
      shell: bash
    - run: gh workflow run ci.yml --repo nextstrain/docker-base
      env:
        GITHUB_TOKEN: ${{ secrets.GH_TOKEN_NEXTSTRAIN_BOT_WORKFLOW_DISPATCH }}<|MERGE_RESOLUTION|>--- conflicted
+++ resolved
@@ -105,7 +105,6 @@
     - run: pip list
     - run: conda info
     - run: conda list
-<<<<<<< HEAD
 
     # Set coverage environment variables only for the coverage job
     - name: Set coverage environment variables
@@ -141,16 +140,7 @@
         cram tests/
     - name: Upload coverage
       if: env.COVERAGE_FILE
-      uses: actions/upload-artifact@v4
-=======
-    - run: pytest --cov=augur
-    - run: cram tests/
-      env:
-        AUGUR: coverage run -a ${{ github.workspace }}/bin/augur
-    # Only upload coverage for one job
-    - if: matrix.python-version == '3.11' && matrix.biopython-version == '' && matrix.numpy-version == ''
       uses: actions/upload-artifact@v5
->>>>>>> 54e93d7d
       with:
         name: coverage
         include-hidden-files: true
