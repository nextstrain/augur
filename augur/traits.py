--- conflicted
+++ resolved
@@ -160,15 +160,11 @@
 
     mugration_states = defaultdict(dict)
     models = defaultdict(dict)
-<<<<<<< HEAD
     out_prefix = '.'.join(args.output_node_data.split('.')[:-1])
-=======
-    out_prefix = '.'.join(args.tree.split('.')[:-1])
 
     from treetime import version as treetime_version
     print(f"augur traits is using TreeTime version {treetime_version}")
 
->>>>>>> acd0cd51
     for column in args.columns:
         T, gtr, alphabet = mugration_inference(tree=tree_fname, seq_meta=traits,
                                                field=column, confidence=args.confidence,
