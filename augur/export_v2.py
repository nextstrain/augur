--- conflicted
+++ resolved
@@ -761,7 +761,9 @@
         for child in node.get("children", []):
             _recursively_set_data(child)
 
-<<<<<<< HEAD
+    for subtree in trees:
+        _recursively_set_data(subtree)
+
 def is_numeric(n:Any) -> bool:
     # Typing a number is surprisingly hard in python, and `number.Number`
     # doesn't work nicely with type hints. See <https://stackoverflow.com/a/73186301>
@@ -833,11 +835,6 @@
     warn(f"[confidence] {key+'_confidence'!r} is of an unknown format. Skipping.")
     return {}
 
-
-=======
-    for subtree in trees:
-        _recursively_set_data(subtree)
->>>>>>> c40b821f
 
 
 def set_node_attrs_on_tree(trees, meta_json, node_attrs, additional_metadata_columns):
