--- conflicted
+++ resolved
@@ -9,6 +9,9 @@
 from Bio import Phylo
 from collections import defaultdict
 from .utils import read_metadata, read_node_data, write_json, read_config, read_lat_longs, read_colors
+
+class InvalidOption(Exception):
+    pass
 
 def convert_tree_to_json_structure(node, metadata, div=0, strains=None):
     """
@@ -54,86 +57,14 @@
     return (node_struct, strains)
 
 
-<<<<<<< HEAD
-def process_colorings(json: list, color_mapping, nodes=None, node_metadata: dict=None) -> dict:
-    if not json:
-        print("WARNING: no colorings were defined")
-        return
-
-    #if json is a dict, it can be starting point. Should this be a copy?
-    data = json
-    if isinstance(json, list): #if a list, convert to a dict.
-        data = {k: {'type': 'categorical'} for k in json}
-
-    #Always add in genotype and date to colour by
-    data['gt'] = {'title': 'Genotype', 'type': 'ordinal'}
-    #figure out how to see if num_date is there? Is it possible to not have?
-    data['num_date']  = {'title': 'Sampling date', 'type': 'continuous'}
-
-    if 'clade_membership' in data and 'title' not in data['clade_membership']:
-        data['clade_membership']['title'] = 'Clade'
-
-    keys_to_remove = []
-    for trait, options in data.items():
-
-        # if not set, set default type to 'categorical' (used to happen above)
-        # Below, it will be checked to see if it could be 'continuous' instead (in future, check for others)
-        if "type" not in options:
-            options["type"] = "categorical"
-        else:
-            # check it matches available options. Give warnings/errors as appropriate
-            # could we make this read directly from data/schema.json so it's always up-to-date?
-            if options["type"] not in ["continuous", "ordinal", "categorical", "boolean"]:
-                if options["type"] == "discrete":
-                    print("CONFIG FILE WARNING: 'discrete' is depreciated. Please use 'categorical'.")
-                    print("                     Trait '{}' will be converted to type 'categorical'.".format(trait))
-                    options["type"] = "categorical"
-                else:
-                    print("CONFIG FILE ERROR: {} (for trait '{}') is not a recognised trait type! Please choose from 'continuous', "
-                          "'ordinal', 'categorical', or 'boolean'.".format(options["type"], trait))
-                    print("                   Trait '{}' will be exclude from export. Please run again "
-                          "with a valid trait type to include it.".format(trait))
-                    keys_to_remove.append(trait)
-
-        if "title" not in options:
-            options["title"] = trait
-        #convert and remove old v1 option specifications
-        if "menuItem" in options or "legendTitle" in options:
-            print("CONFIG FILE WARNING: 'menuItem' and 'legendTitle' (for trait '{}') are depreciated. "
-                  "Please use 'title'.".format(trait))
-            if "menuItem" in options:
-                options["title"] = options["menuItem"]
-                print("                     'menuItem' value ({}) will be used as the "
-                     "trait 'title'.".format(options["title"]))
-            elif "legendTitle" in options:
-                options["title"] = options["legendTitle"]
-                print("                     'legendTitle' value ({}) will be used as the "
-                      "trait 'title'.".format(options["title"]))
-            options.pop("menuItem", None)
-            options.pop("legendTitle", None)
-
-        if nodes:
-            values_in_tree = {node[trait] for node in nodes.values() if trait in node}
-        else:
-            values_in_tree = set()
-            for name, values in node_metadata.items():
-                if trait in values['traits']:
-                    values_in_tree.add(values['traits'][trait]['value'])
-
-        if trait.lower() in color_mapping:
-            # remember that the color maps (from the TSV) are in lower case, but
-            # this is not how they should be exported
-            case_map = {str(val).lower(): val for val in values_in_tree}
-            options["scale"] = {case_map[m[0]]: m[1] for m in color_mapping[trait.lower()] if m[0] in case_map}
-
-        else:
-            # TODO detect other types (ordinal, boolean)
-            if options['type'] == 'categorical' and options['title'] != 'authors':
-                #if its int or float and no colours supplied - set continuous.
-                # TODO this should maybe be expanded to long and scientific notation (?)
-                if all([ isinstance(n, float) if isinstance(n, float) else isinstance(n, int) for n in values_in_tree ]):
-=======
 def get_colorings(config, traits, provided_colors, node_metadata, mutations_present):
+    def _rename_authors_key(color_config):
+        if color_config.get("authors"):
+            print("Both 'author' and 'authors' supplied as coloring options. Using 'author'.")
+        color_config["author"] = color_config["authors"]
+        del color_config["authors"]
+        # print deprecated warning
+
     def _get_values(key):
         values_in_tree = set()
         for node_properties in node_metadata.values():
@@ -144,63 +75,97 @@
                 values_in_tree.add(node_properties['traits'][key]['value'])
         return values_in_tree
 
-    def _guess_type(key, values):
-        # TODO detect other types (ordinal, boolean)
-        if all([ isinstance(n, float) if isinstance(n, float) else isinstance(n, int) for n in values ]):
-            return "continuous"
-        return "categorical"
-
-    def _guess_title(key):
+    def _get_type(key, config_data, trait_values):
+        if config_data.get("type"):
+            t = config_data.get("type")
+            allowedTypes = ["continuous", "ordinal", "categorical", "boolean"]
+            if t == "discrete":
+                print("Deprecation warning. A coloring type of 'discrete' is depreciated. Please use one of {} instead".format(", ".join(allowedTypes)))
+                return "categorical"
+            if t not in allowedTypes:
+                print("CONFIG FILE ERROR: {} (for trait '{}') is not a recognised trait type! Please choose from {}.".format(options["type"], trait, ", ".join(allowedTypes)))
+                print("                   Trait '{}' will be exclude from export. Please run again with a valid trait type to include it.".format(trait))
+                raise InvalidOption()
+            return t
+        # no type supplied => try to guess
+        if all([ isinstance(n, float) if isinstance(n, float) else isinstance(n, int) for n in trait_values ]):
+            return "continuous" # TODO - print warning
+        return "categorical" # TODO - print warning
+
+    def _get_title(key, color_config):
+        # preferentially get the title from the color_config if set
+        if color_config.get(key):
+            info = color_config.get(key)
+            if "title" in info:
+                return info["title"]
+            if "menuItem" in info:
+                # TODO deprecated
+                return info["menuItem"]
+            if "legendTitle" in info:
+                # TODO deprecated
+                return info["legendTitle"]
+        # hardcoded fallbacks:
         if key == "clade_membership":
             return "Clade"
+        if key == "gt":
+            return "Genotype"
+        if key == "authors":
+            return "Authors"
+        if key == 'num_date':
+            return 'Sampling date'
+        # fallthrough
         return key
 
-    # NOTE: Emma -- currently if "country" is defined as a command-line trait
-    # but there is a "color_options" in the config without it, then "country"
-    # won't be a color-by. Not sure what behavior is desired here.
-    if config.get("color_options"):
+    # TODO: sort out how command line arguements play with colof_config, if defined
+    if config.get("colorings"):
+        color_config = config["colorings"]
+    elif config.get("color_options"):
         color_config = config["color_options"]
+        print("CONFIG FILE WARNING: 'color_options' is depreciated. Please use 'colorings' in your "
+                  "config file instead. The run will proceed, treating 'color_options' as "
+                  "'colorings'.")
     else:
         color_config = {t: {} for t in traits}
+
+    # if the 'clade_membership' trait is defined then ensure it's also a coloring
+    if 'clade_membership' in traits and 'clade_membership' not in color_config:
+        color_config['clade_membership'] = {}
+
+    # handle deprecated keys by updating to their new ones where possible
+    if color_config.get("authors"):
+        _rename_authors_key(color_config)
 
     colorings = {}
     # handle special cases
     if mutations_present:
-        colorings["gt"] = config.get("gt") if config.get("gt") else {'title': 'Genotype', 'type': 'ordinal'}
+        colorings["gt"] = {'title': _get_title("gt", color_config), 'type': 'ordinal'}
     if _get_values("author"): # check if any nodes have author set
-        colorings["author"] = config.get("author") if config.get("author") else {'title': 'Authors', 'type': 'categorical'}
+        colorings["author"] = {'title': _get_title("author", color_config), 'type': 'categorical'}
     if _get_values("num_date"): # TODO: check if tree has temporal inference (possible to not have)
-        colorings['num_date'] = config.get("num_date") if config.get("num_date") else {'title': 'Sampling date', 'type': 'continuous'}
-    # remove keys which may exist but are special cases and/or have been handled above
+        colorings['num_date'] = {'title': _get_title("num_date", color_config), 'type': 'continuous'}
+    # remove these keys so they're not processed below
     color_config.pop("gt", None)
-    color_config.pop("authors", None) # this was v1 syntax
     color_config.pop("author", None)
     color_config.pop("num_date", None)
-
-
-    for key, data in color_config.items():
-        trait_values = _get_values(key) # e.g. list of countries, list of authors etc
+    color_config.pop("div", None) # makes no sense to have this
+
+    # loop through provided colorings not handled above
+    for key, config_data in color_config.items():
+        trait_values = _get_values(key) # e.g. list of countries, regions etc
         if not trait_values:
             print("WARNING - you asked for a color by for '{}' but it has no values on the tree => Ignoring.".format(key))
             continue
-        colorings[key] = {
-            "title": data.get("title") if data.get("title") else _guess_title(key),
-            "type": data.get("type") if data.get("type") else _guess_type(key, trait_values)
-        }
+        try:
+            colorings[key] = {"title": _get_title(key, color_config), "type": _get_type(key, config_data, trait_values)}
+        except InvalidOption:
+            continue # a warning message will have been printed before this is thrown
         # set color maps if provided in the config (FYI - color maps are in lower case)
         if key.lower() in provided_colors:
             values_lower = {str(val).lower(): val for val in trait_values}
             colorings[key]["scale"] = {values_lower[m[0]]: m[1] for m in provided_colors[key.lower()] if m[0] in values_lower}
->>>>>>> eec9602d
 
     return colorings
 
-<<<<<<< HEAD
-    for k in keys_to_remove:
-        data.pop(k, None)
-    return data
-=======
->>>>>>> eec9602d
 
 def process_geographic_info(jsn, lat_long_mapping, node_metadata=None, nodes=None):
     if jsn is None or len(jsn)==0 :
@@ -528,14 +493,6 @@
 
     if args.auspice_config:
         config = read_config(args.auspice_config)
-
-        # v2 schema uses 'colorings' not 'color_options' (v1). Tolerate this but
-        # give a warning and fix.
-        if config.get("color_options"):
-            print("CONFIG FILE WARNING: 'color_options' is depreciated. Please use 'colorings' in your "
-                  "config file instead. The run will proceed, treating 'color_options' as "
-                  "'colorings'.")
-            config["colorings"] = config["color_options"]
 
         # v2 schema uses 'display_defaults' not 'defaults' (v1). Tolerate this but
         # give a warning and fix.
@@ -589,7 +546,6 @@
 
     raw_strain_info = collect_strain_info(node_data, args.metadata)
     auspice_json["tree"], strains = convert_tree_to_json_structure(T.root, raw_strain_info)
-
     node_metadata = transfer_metadata_to_strains(strains, raw_strain_info, traits)
     set_author_on_nodes(node_metadata, raw_strain_info)
 
@@ -602,18 +558,6 @@
 
     add_metadata_to_tree(auspice_json["tree"], node_metadata)
 
-<<<<<<< HEAD
-    # Set up colorings
-    if config.get("colorings"):
-        color_config = config["colorings"]
-        # If have passed in clade info this will appear on branch labels
-        # Treat as 'all-or-nothing' - must also have as color-by. Or exclude from --node-data
-        if 'clade_membership' in traits and 'clade_membership' not in config['colorings']:
-            color_config['clade_membership'] = {}
-    else:
-        color_config = traits
-=======
->>>>>>> eec9602d
 
     auspice_json["colorings"] = get_colorings(
         config=config,
