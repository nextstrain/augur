"""
Filter and subsample a sequence set.
"""
from Bio import SeqIO
from collections import defaultdict
import csv
import datetime
import heapq
import itertools
import json
import numpy as np
import operator
import os
import pandas as pd
import random
import re
import sys
from tempfile import NamedTemporaryFile
import treetime.utils
from typing import Collection, List, Tuple

from .index import index_sequences, index_vcf
from .io import open_file, read_metadata, read_sequences, write_sequences
from .utils import is_vcf as filename_is_vcf, read_vcf, read_strains, get_numerical_dates, run_shell_command, shquote, is_date_ambiguous

comment_char = '#'

dummy_group = ['_dummy',]
dummy_group_value = ('_dummy',)

SEQUENCE_ONLY_FILTERS = (
    "min_length",
    "non_nucleotide",
)


class FilterException(Exception):
    """Representation of an error that occurred during filtering.
    """
    pass


def write_vcf(input_filename, output_filename, dropped_samps):
    if _filename_gz(input_filename):
        input_arg = "--gzvcf"
    else:
        input_arg = "--vcf"

    if _filename_gz(output_filename):
        output_pipe = "| gzip -c"
    else:
        output_pipe = ""

    drop_args = ["--remove-indv " + shquote(s) for s in dropped_samps]

    call = ["vcftools"] + drop_args + [input_arg, shquote(input_filename), "--recode --stdout", output_pipe, ">", shquote(output_filename)]

    print("Filtering samples using VCFTools with the call:")
    print(" ".join(call))
    run_shell_command(" ".join(call), raise_errors = True)
    # remove vcftools log file
    try:
        os.remove('out.log')
    except OSError:
        pass

def read_priority_scores(fname):
    try:
        with open(fname, encoding='utf-8') as pfile:
            return defaultdict(float, {
                elems[0]: float(elems[1])
                for elems in (line.strip().split('\t') if '\t' in line else line.strip().split() for line in pfile.readlines())
            })
    except Exception as e:
        print(f"ERROR: missing or malformed priority scores file {fname}", file=sys.stderr)
        raise e

# Define metadata filters.

def filter_by_exclude_all(metadata):
    """Exclude all strains regardless of the given metadata content.

    This is a placeholder function that can be called as part of a generalized
    loop through all possible functions.

    Parameters
    ----------
    metadata : pandas.DataFrame
        Metadata indexed by strain name

    Returns
    -------
    set[str]:
        Empty set of strains

    >>> metadata = pd.DataFrame([{"region": "Africa"}, {"region": "Europe"}], index=["strain1", "strain2"])
    >>> filter_by_exclude_all(metadata)
    set()
    """
    return set()


def filter_by_exclude(metadata, exclude_file):
    """Exclude the given set of strains from the given metadata.

    Parameters
    ----------
    metadata : pandas.DataFrame
        Metadata indexed by strain name
    exclude_file : str
        Filename with strain names to exclude from the given metadata

    Returns
    -------
    set[str]:
        Strains that pass the filter

    >>> metadata = pd.DataFrame([{"region": "Africa"}, {"region": "Europe"}], index=["strain1", "strain2"])
    >>> with NamedTemporaryFile(delete=False) as exclude_file:
    ...     characters_written = exclude_file.write(b'strain1')
    >>> filter_by_exclude(metadata, exclude_file.name)
    {'strain2'}
    >>> os.unlink(exclude_file.name)
    """
    excluded_strains = read_strains(exclude_file)
    return set(metadata.index.values) - excluded_strains


def parse_filter_query(query):
    """Parse an augur filter-style query and return the corresponding column,
    operator, and value for the query.

    Parameters
    ----------
    query : str
        augur filter-style query following the pattern of `"property=value"` or `"property!=value"`

    Returns
    -------
    str :
        Name of column to query
    callable :
        Operator function to test equality or non-equality of values
    str :
        Value of column to query

    >>> parse_filter_query("property=value")
    ('property', <built-in function eq>, 'value')
    >>> parse_filter_query("property!=value")
    ('property', <built-in function ne>, 'value')

    """
    column, value = re.split(r'!?=', query)
    op = operator.eq
    if "!=" in query:
        op = operator.ne

    return column, op, value


def filter_by_exclude_where(metadata, exclude_where):
    """Exclude all strains from the given metadata that match the given exclusion query.

    Unlike pandas query syntax, exclusion queries should follow the pattern of
    `"property=value"` or `"property!=value"`. Additionally, this filter treats
    all values like lowercase strings, so we convert all values to strings first
    and then lowercase them before testing the given query.

    Parameters
    ----------
    metadata : pandas.DataFrame
        Metadata indexed by strain name
    exclude_where : str
        Filter query used to exclude strains

    Returns
    -------
    set[str]:
        Strains that pass the filter

    >>> metadata = pd.DataFrame([{"region": "Africa"}, {"region": "Europe"}], index=["strain1", "strain2"])
    >>> filter_by_exclude_where(metadata, "region!=Europe")
    {'strain2'}
    >>> filter_by_exclude_where(metadata, "region=Europe")
    {'strain1'}
    >>> filter_by_exclude_where(metadata, "region=europe")
    {'strain1'}

    If the column referenced in the given query does not exist, skip the filter.

    >>> sorted(filter_by_exclude_where(metadata, "missing_column=value"))
    ['strain1', 'strain2']

    """
    column, op, value = parse_filter_query(exclude_where)
    if column in metadata.columns:
        # Apply a test operator (equality or inequality) to values from the
        # column in the given query. This produces an array of boolean values we
        # can index with.
        excluded = op(
            metadata[column].astype(str).str.lower(),
            value.lower()
        )

        # Negate the boolean index of excluded strains to get the index of
        # strains that passed the filter.
        included = ~excluded
        filtered = set(metadata[included].index.values)
    else:
        # Skip the filter, if the requested column does not exist.
        filtered = set(metadata.index.values)

    return filtered


def filter_by_query(metadata, query):
    """Filter metadata in the given pandas DataFrame with a query string and return
    the strain names that pass the filter.

    Parameters
    ----------
    metadata : pandas.DataFrame
        Metadata indexed by strain name
    query : str
        Query string for the dataframe.

    Returns
    -------
    set[str]:
        Strains that pass the filter

    >>> metadata = pd.DataFrame([{"region": "Africa"}, {"region": "Europe"}], index=["strain1", "strain2"])
    >>> filter_by_query(metadata, "region == 'Africa'")
    {'strain1'}
    >>> filter_by_query(metadata, "region == 'North America'")
    set()

    """
    return set(metadata.query(query).index.values)


def filter_by_ambiguous_date(metadata, date_column="date", ambiguity="any"):
    """Filter metadata in the given pandas DataFrame where values in the given date
    column have a given level of ambiguity.

    Parameters
    ----------
    metadata : pandas.DataFrame
        Metadata indexed by strain name
    date_column : str
        Column in the dataframe with dates.
    ambiguity : str
        Level of date ambiguity to filter metadata by

    Returns
    -------
    set[str]:
        Strains that pass the filter

    >>> metadata = pd.DataFrame([{"region": "Africa", "date": "2020-01-XX"}, {"region": "Europe", "date": "2020-01-02"}], index=["strain1", "strain2"])
    >>> filter_by_ambiguous_date(metadata)
    {'strain2'}
    >>> sorted(filter_by_ambiguous_date(metadata, ambiguity="month"))
    ['strain1', 'strain2']

    If the requested date column does not exist, we quietly skip this filter.

    >>> sorted(filter_by_ambiguous_date(metadata, date_column="missing_column"))
    ['strain1', 'strain2']

    """
    if date_column in metadata.columns:
        date_is_ambiguous = metadata[date_column].apply(
            lambda date: is_date_ambiguous(date, ambiguity)
        )
        filtered = set(metadata[~date_is_ambiguous].index.values)
    else:
        filtered = set(metadata.index.values)

    return filtered


def filter_by_date(metadata, date_column="date", min_date=None, max_date=None):
    """Filter metadata by minimum or maximum date.

    Parameters
    ----------
    metadata : pandas.DataFrame
        Metadata indexed by strain name
    date_column : str
        Column in the dataframe with dates.
    min_date : float
        Minimum date
    max_date : float
        Maximum date

    Returns
    -------
    set[str]:
        Strains that pass the filter

    >>> metadata = pd.DataFrame([{"region": "Africa", "date": "2020-01-01"}, {"region": "Europe", "date": "2020-01-02"}], index=["strain1", "strain2"])
    >>> filter_by_date(metadata, min_date=numeric_date("2020-01-02"))
    {'strain2'}
    >>> filter_by_date(metadata, max_date=numeric_date("2020-01-01"))
    {'strain1'}
    >>> filter_by_date(metadata, min_date=numeric_date("2020-01-03"), max_date=numeric_date("2020-01-10"))
    set()
    >>> sorted(filter_by_date(metadata, min_date=numeric_date("2019-12-30"), max_date=numeric_date("2020-01-10")))
    ['strain1', 'strain2']
    >>> sorted(filter_by_date(metadata))
    ['strain1', 'strain2']

    If the requested date column does not exist, we quietly skip this filter.

    >>> sorted(filter_by_date(metadata, date_column="missing_column", min_date=numeric_date("2020-01-02")))
    ['strain1', 'strain2']

    """
    strains = set(metadata.index.values)

    # Skip this filter if no valid min/max date is given or the date column does
    # not exist.
    if (not min_date and not max_date) or date_column not in metadata.columns:
        return strains

    dates = get_numerical_dates(metadata, date_col=date_column, fmt="%Y-%m-%d")
    filtered = {strain for strain in strains if dates[strain] is not None}

    if min_date:
        filtered = {s for s in filtered if (np.isscalar(dates[s]) or all(dates[s])) and np.max(dates[s]) >= min_date}

    if max_date:
        filtered = {s for s in filtered if (np.isscalar(dates[s]) or all(dates[s])) and np.min(dates[s]) <= max_date}

    return filtered


def filter_by_sequence_index(metadata, sequence_index):
    """Filter metadata by presence of corresponding entries in a given sequence
    index. This filter effectively intersects the strain ids in the metadata and
    sequence index.

    Parameters
    ----------
    metadata : pandas.DataFrame
        Metadata indexed by strain name
    sequence_index : pandas.DataFrame
        Sequence index

    Returns
    -------
    set[str]:
        Strains that pass the filter

    >>> metadata = pd.DataFrame([{"region": "Africa", "date": "2020-01-01"}, {"region": "Europe", "date": "2020-01-02"}], index=["strain1", "strain2"])
    >>> sequence_index = pd.DataFrame([{"strain": "strain1", "ACGT": 28000}]).set_index("strain")
    >>> filter_by_sequence_index(metadata, sequence_index)
    {'strain1'}

    """
    metadata_strains = set(metadata.index.values)
    sequence_index_strains = set(sequence_index.index.values)

    return metadata_strains & sequence_index_strains


def filter_by_sequence_length(metadata, sequence_index, min_length=0):
    """Filter metadata by sequence length from a given sequence index.

    Parameters
    ----------
    metadata : pandas.DataFrame
        Metadata indexed by strain name
    sequence_index : pandas.DataFrame
        Sequence index
    min_length : int
        Minimum number of standard nucleotide characters (A, C, G, or T) in each sequence

    Returns
    -------
    set[str]:
        Strains that pass the filter

    >>> metadata = pd.DataFrame([{"region": "Africa", "date": "2020-01-01"}, {"region": "Europe", "date": "2020-01-02"}], index=["strain1", "strain2"])
    >>> sequence_index = pd.DataFrame([{"strain": "strain1", "A": 7000, "C": 7000, "G": 7000, "T": 7000}, {"strain": "strain2", "A": 6500, "C": 6500, "G": 6500, "T": 6500}]).set_index("strain")
    >>> filter_by_sequence_length(metadata, sequence_index, min_length=27000)
    {'strain1'}

    It is possible for the sequence index to be missing strains present in the metadata.

    >>> sequence_index = pd.DataFrame([{"strain": "strain3", "A": 7000, "C": 7000, "G": 7000, "T": 7000}, {"strain": "strain2", "A": 6500, "C": 6500, "G": 6500, "T": 6500}]).set_index("strain")
    >>> filter_by_sequence_length(metadata, sequence_index, min_length=27000)
    set()

    """
    strains = set(metadata.index.values)
    filtered_sequence_index = sequence_index.loc[
        sequence_index.index.intersection(strains)
    ]
    filtered_sequence_index["ACGT"] = filtered_sequence_index.loc[:, ["A", "C", "G", "T"]].sum(axis=1)

    return set(filtered_sequence_index[filtered_sequence_index["ACGT"] >= min_length].index.values)


def filter_by_non_nucleotide(metadata, sequence_index):
    """Filter metadata for strains with invalid nucleotide content.

    Parameters
    ----------
    metadata : pandas.DataFrame
        Metadata indexed by strain name
    sequence_index : pandas.DataFrame
        Sequence index

    Returns
    -------
    set[str]:
        Strains that pass the filter

    >>> metadata = pd.DataFrame([{"region": "Africa", "date": "2020-01-01"}, {"region": "Europe", "date": "2020-01-02"}], index=["strain1", "strain2"])
    >>> sequence_index = pd.DataFrame([{"strain": "strain1", "invalid_nucleotides": 0}, {"strain": "strain2", "invalid_nucleotides": 1}]).set_index("strain")
    >>> filter_by_non_nucleotide(metadata, sequence_index)
    {'strain1'}

    """
    strains = set(metadata.index.values)
    filtered_sequence_index = sequence_index.loc[
        sequence_index.index.intersection(strains)
    ]
    no_invalid_nucleotides = filtered_sequence_index["invalid_nucleotides"] == 0

    return set(filtered_sequence_index[no_invalid_nucleotides].index.values)


def include(metadata, include_file):
    """Include strains in the given text file from the given metadata.

    Parameters
    ----------
    metadata : pandas.DataFrame
        Metadata indexed by strain name
    include_file : str
        Filename with strain names to include from the given metadata

    Returns
    -------
    set[str]:
        Strains that pass the filter

    >>> metadata = pd.DataFrame([{"region": "Africa"}, {"region": "Europe"}], index=["strain1", "strain2"])
    >>> with NamedTemporaryFile(delete=False) as include_file:
    ...     characters_written = include_file.write(b'strain1')
    >>> include(metadata, include_file.name)
    {'strain1'}
    >>> os.unlink(include_file.name)

    """
    included_strains = read_strains(include_file)
    return set(metadata.index.values) & included_strains


def include_by_include_where(metadata, include_where):
    """Include all strains from the given metadata that match the given query.

    Unlike pandas query syntax, inclusion queries should follow the pattern of
    `"property=value"` or `"property!=value"`. Additionally, this filter treats
    all values like lowercase strings, so we convert all values to strings first
    and then lowercase them before testing the given query.

    Parameters
    ----------
    metadata : pandas.DataFrame
        Metadata indexed by strain name
    include_where : str
        Filter query used to include strains

    Returns
    -------
    set[str]:
        Strains that pass the filter

    >>> metadata = pd.DataFrame([{"region": "Africa"}, {"region": "Europe"}], index=["strain1", "strain2"])
    >>> include_by_include_where(metadata, "region!=Europe")
    {'strain1'}
    >>> include_by_include_where(metadata, "region=Europe")
    {'strain2'}
    >>> include_by_include_where(metadata, "region=europe")
    {'strain2'}

    If the column referenced in the given query does not exist, skip the filter.

    >>> include_by_include_where(metadata, "missing_column=value")
    set()

    """
    column, op, value = parse_filter_query(include_where)

    if column in metadata.columns:
        # Apply a test operator (equality or inequality) to values from the
        # column in the given query. This produces an array of boolean values we
        # can index with.
        included_index = op(
            metadata[column].astype(str).str.lower(),
            value.lower()
        )
        included = set(metadata[included_index].index.values)
    else:
        # Skip the inclusion filter if the requested column does not exist.
        included = set()

    return included


def construct_filters(args, sequence_index):
    """Construct lists of filters and inclusion criteria based on user-provided
    arguments.

    Parameters
    ----------
    args : argparse.Namespace
        Command line arguments provided by the user.
    sequence_index : pandas.DataFrame
        Sequence index for the provided arguments.

    Returns
    -------
    list :
        A list of 2-element tuples with a callable to use as a filter and a
        dictionary of kwargs to pass to the callable.
    list :
        A list of 2-element tuples with a callable and dictionary of kwargs that
        determines whether to force include strains in the final output.

    """
    exclude_by = []
    include_by = []

    # Force include sequences specified in file(s).
    if args.include:
        # Collect the union of all given strains to include.
        for include_file in args.include:
            include_by.append((
                include,
                {
                    "include_file": include_file,
                }
            ))

    # Add sequences with particular metadata attributes.
    if args.include_where:
        for include_where in args.include_where:
            include_by.append((
                include_by_include_where,
                {
                    "include_where": include_where,
                }
            ))

    # Exclude all strains by default.
    if args.exclude_all:
        exclude_by.append((filter_by_exclude_all, {}))

    # Filter by sequence index.
    if sequence_index is not None:
        exclude_by.append((
            filter_by_sequence_index,
            {
                "sequence_index": sequence_index,
            },
        ))

    # Remove strains explicitly excluded by name.
    if args.exclude:
        for exclude_file in args.exclude:
            exclude_by.append((
                filter_by_exclude,
                {
                    "exclude_file": exclude_file,
                }
            ))

    # Exclude strain my metadata field like 'host=camel'.
    if args.exclude_where:
        for exclude_where in args.exclude_where:
            exclude_by.append((
                filter_by_exclude_where,
                {"exclude_where": exclude_where}
            ))

    # Exclude strains by metadata, using pandas querying.
    if args.query:
        exclude_by.append((
            filter_by_query,
            {"query": args.query}
        ))

    # Filter by ambiguous dates.
    if args.exclude_ambiguous_dates_by:
        exclude_by.append((
            filter_by_ambiguous_date,
            {
                "date_column": "date",
                "ambiguity": args.exclude_ambiguous_dates_by,
            }
        ))

    # Filter by date.
    if args.min_date or args.max_date:
        exclude_by.append((
            filter_by_date,
            {
                "date_column": "date",
                "min_date": args.min_date,
                "max_date": args.max_date,
            }
        ))

    # Filter by sequence length.
    if args.min_length:
        # Skip VCF files and warn the user that the min length filter does not
        # make sense for VCFs.
        is_vcf = filename_is_vcf(args.sequences)

        if is_vcf: #doesn't make sense for VCF, ignore.
            print("WARNING: Cannot use min_length for VCF files. Ignoring...")
        else:
            exclude_by.append((
                filter_by_sequence_length,
                {
                    "sequence_index": sequence_index,
                    "min_length": args.min_length,
                }
            ))

    # Exclude sequences with non-nucleotide characters.
    if args.non_nucleotide:
        exclude_by.append((
            filter_by_non_nucleotide,
            {
                "sequence_index": sequence_index,
            }
        ))

    return exclude_by, include_by


def filter_kwargs_to_str(kwargs):
    """Convert a dictionary of kwargs to a JSON string for downstream reporting.

    This structured string can be converted back into a Python data structure
    later for more sophisticated reporting by specific kwargs.

    This function excludes data types from arguments like pandas DataFrames and
    also converts floating point numbers to a fixed precision for better
    readability and reproducibility.

    Parameters
    ----------
    kwargs : dict
        Dictionary of kwargs passed to a given filter function.

    Returns
    -------
    str :
        String representation of the kwargs for reporting.

    >>> sequence_index = pd.DataFrame([{"strain": "strain1", "ACGT": 28000}, {"strain": "strain2", "ACGT": 26000}, {"strain": "strain3", "ACGT": 5000}]).set_index("strain")
    >>> exclude_by = [(filter_by_sequence_length, {"sequence_index": sequence_index, "min_length": 27000})]
    >>> filter_kwargs_to_str(exclude_by[0][1])
    '[["min_length", 27000]]'
    >>> exclude_by = [(filter_by_date, {"max_date": numeric_date("2020-04-01"), "min_date": numeric_date("2020-03-01")})]
    >>> filter_kwargs_to_str(exclude_by[0][1])
    '[["max_date", 2020.25], ["min_date", 2020.17]]'

    """
    # Sort keys prior to processing to guarantee the same output order
    # regardless of the input order.
    sorted_keys = sorted(kwargs.keys())

    kwarg_list = []
    for key in sorted_keys:
        value = kwargs[key]

        # Handle special cases for data types that we want to represent
        # differently from their defaults or not at all.
        if isinstance(value, pd.DataFrame):
            continue
        elif isinstance(value, float):
            value = round(value, 2)

        kwarg_list.append((key, value))

    return json.dumps(kwarg_list)


def apply_filters(metadata, exclude_by, include_by):
    """Apply a list of filters to exclude or force-include records from the given
    metadata and return the strains to keep, to exclude, and to force include.

    Parameters
    ----------
    metadata : pandas.DataFrame
        Metadata to filter
    exclude_by : list[tuple]
        A list of 2-element tuples with a callable to filter by in the first
        index and a dictionary of kwargs to pass to the function in the second
        index.
    include_by : list[tuple]
        A list of 2-element tuples in the same format as the ``exclude_by``
        argument.

    Returns
    -------
    set :
        Strains to keep (those that passed all filters)
    list[dict] :
        Strains to exclude along with the function that filtered them and the arguments used to run the function.
    list[dict] :
        Strains to force-include along with the function that filtered them and the arguments used to run the function.

    For example, filter data by minimum date, but force the include of strains
    from Africa.

    >>> metadata = pd.DataFrame([{"region": "Africa", "date": "2020-01-01"}, {"region": "Europe", "date": "2020-10-02"}, {"region": "North America", "date": "2020-01-01"}], index=["strain1", "strain2", "strain3"])
    >>> exclude_by = [(filter_by_date, {"min_date": numeric_date("2020-04-01")})]
    >>> include_by = [(include_by_include_where, {"include_where": "region=Africa"})]
    >>> strains_to_keep, strains_to_exclude, strains_to_include = apply_filters(metadata, exclude_by, include_by)
    >>> strains_to_keep
    {'strain2'}
    >>> sorted(strains_to_exclude, key=lambda record: record["strain"])
    [{'strain': 'strain1', 'filter': 'filter_by_date', 'kwargs': '[["min_date", 2020.25]]'}, {'strain': 'strain3', 'filter': 'filter_by_date', 'kwargs': '[["min_date", 2020.25]]'}]
    >>> strains_to_include
    [{'strain': 'strain1', 'filter': 'include_by_include_where', 'kwargs': '[["include_where", "region=Africa"]]'}]

    We also want to filter by characteristics of the sequence data that we've
    annotated in a sequence index.

    >>> sequence_index = pd.DataFrame([{"strain": "strain1", "A": 7000, "C": 7000, "G": 7000, "T": 7000}, {"strain": "strain2", "A": 6500, "C": 6500, "G": 6500, "T": 6500}, {"strain": "strain3", "A": 1250, "C": 1250, "G": 1250, "T": 1250}]).set_index("strain")
    >>> exclude_by = [(filter_by_sequence_length, {"sequence_index": sequence_index, "min_length": 27000})]
    >>> include_by = [(include_by_include_where, {"include_where": "region=Europe"})]
    >>> strains_to_keep, strains_to_exclude, strains_to_include = apply_filters(metadata, exclude_by, include_by)
    >>> strains_to_keep
    {'strain1'}
    >>> sorted(strains_to_exclude, key=lambda record: record["strain"])
    [{'strain': 'strain2', 'filter': 'filter_by_sequence_length', 'kwargs': '[["min_length", 27000]]'}, {'strain': 'strain3', 'filter': 'filter_by_sequence_length', 'kwargs': '[["min_length", 27000]]'}]
    >>> strains_to_include
    [{'strain': 'strain2', 'filter': 'include_by_include_where', 'kwargs': '[["include_where", "region=Europe"]]'}]

    """
    strains_to_keep = set(metadata.index.values)
    strains_to_filter = []
    strains_to_force_include = []
    distinct_strains_to_force_include = set()

    # Track strains that should be included regardless of filters.
    for include_function, include_kwargs in include_by:
        passed = metadata.pipe(
            include_function,
            **include_kwargs,
        )
        distinct_strains_to_force_include = distinct_strains_to_force_include | passed

        # Track the reason why strains were included.
        if len(passed) > 0:
            include_name = include_function.__name__
            include_kwargs_str = filter_kwargs_to_str(include_kwargs)
            for strain in passed:
                strains_to_force_include.append({
                    "strain": strain,
                    "filter": include_name,
                    "kwargs": include_kwargs_str,
                })

    for filter_function, filter_kwargs in exclude_by:
        # Apply the current function with its given arguments. Each function
        # returns a set of strains that passed the corresponding filter.
        passed = metadata.pipe(
            filter_function,
            **filter_kwargs,
        )

        # Track the strains that failed this filter, so we can explain why later
        # on and update the list of strains to keep to intersect with the
        # strains that passed.
        failed = strains_to_keep - passed
        strains_to_keep = (strains_to_keep & passed)

        # Track the reason each strain was filtered for downstream reporting.
        if len(failed) > 0:
            # Use a human-readable name for each filter when reporting why a strain
            # was excluded.
            filter_name = filter_function.__name__
            filter_kwargs_str = filter_kwargs_to_str(filter_kwargs)
            for strain in failed:
                strains_to_filter.append({
                    "strain": strain,
                    "filter": filter_name,
                    "kwargs": filter_kwargs_str,
                })

        # Stop applying filters if no strains remain.
        if len(strains_to_keep) == 0:
            break

    return strains_to_keep, strains_to_filter, strains_to_force_include


def get_groups_for_subsampling(strains, metadata, group_by=None):
    """Return a list of groups for each given strain based on the corresponding
    metadata and group by column.

    Parameters
    ----------
    strains : list
        A list of strains to get groups for.
    metadata : pandas.DataFrame
        Metadata to inspect for the given strains.
    group_by : list
        A list of metadata (or calculated) columns to group records by.

    Returns
    -------
    set :
        A set of all distinct group values.
    dict :
        A mapping of strain names to tuples corresponding to the values of the strain's group.
    list :
        A list of dictionaries with strains that were skipped from grouping and the reason why (see also: `apply_filters` output).

    >>> strains = ["strain1", "strain2"]
    >>> metadata = pd.DataFrame([{"strain": "strain1", "date": "2020-01-01", "region": "Africa"}, {"strain": "strain2", "date": "2020-02-01", "region": "Europe"}]).set_index("strain")
    >>> group_by = ["region"]
    >>> groups, group_by_strain, skipped_strains = get_groups_for_subsampling(strains, metadata, group_by)
    >>> group_by_strain
    {'strain1': ('Africa',), 'strain2': ('Europe',)}
    >>> skipped_strains
    []

    If we group by year or month, these groups are calculated from the date
    string.

    >>> group_by = ["year", "month"]
    >>> groups, group_by_strain, skipped_strains = get_groups_for_subsampling(strains, metadata, group_by)
    >>> group_by_strain
    {'strain1': (2020, (2020, 1)), 'strain2': (2020, (2020, 2))}

    If we omit the grouping columns, the result will group by a dummy column.

    >>> groups, group_by_strain, skipped_strains = get_groups_for_subsampling(strains, metadata)
    >>> group_by_strain
    {'strain1': ('_dummy',), 'strain2': ('_dummy',)}

    If we try to group by columns that don't exist, we get an error.

    >>> group_by = ["missing_column"]
    >>> get_groups_for_subsampling(strains, metadata, group_by)
    Traceback (most recent call last):
      ...
    augur.filter.FilterException: The specified group-by categories (['missing_column']) were not found. No sequences-per-group sampling will be done.

    If we try to group by some columns that exist and some that don't, we allow
    grouping to continue and print a warning message to stderr.

    >>> group_by = ["year", "month", "missing_column"]
    >>> groups, group_by_strain, skipped_strains = get_groups_for_subsampling(strains, metadata, group_by)
    >>> group_by_strain
    {'strain1': (2020, (2020, 1), 'unknown'), 'strain2': (2020, (2020, 2), 'unknown')}

    If we group by year month and some records don't have that information in
    their date fields, we should skip those records from the group output and
    track which records were skipped for which reasons.

    >>> metadata = pd.DataFrame([{"strain": "strain1", "date": "", "region": "Africa"}, {"strain": "strain2", "date": "2020-02-01", "region": "Europe"}]).set_index("strain")
    >>> groups, group_by_strain, skipped_strains = get_groups_for_subsampling(strains, metadata, ["year"])
    >>> group_by_strain
    {'strain2': (2020,)}
    >>> skipped_strains
    [{'strain': 'strain1', 'filter': 'skip_group_by_with_ambiguous_year', 'kwargs': ''}]

    Similarly, if we group by month, we should skip records that don't have
    month information in their date fields.

    >>> metadata = pd.DataFrame([{"strain": "strain1", "date": "2020", "region": "Africa"}, {"strain": "strain2", "date": "2020-02-01", "region": "Europe"}]).set_index("strain")
    >>> groups, group_by_strain, skipped_strains = get_groups_for_subsampling(strains, metadata, ["month"])
    >>> group_by_strain
    {'strain2': ((2020, 2),)}
    >>> skipped_strains
    [{'strain': 'strain1', 'filter': 'skip_group_by_with_ambiguous_month', 'kwargs': ''}]

    """
    metadata = metadata.loc[strains]
    group_values = set()
    group_by_strain = {}
    skipped_strains = []

    if metadata.empty:
        return group_values, group_by_strain, skipped_strains

    if not group_by or group_by == dummy_group:
        group_values = set(dummy_group_value)
        group_by_strain = {strain: dummy_group_value for strain in strains}
        return group_values, group_by_strain, skipped_strains

    group_by_set = set(group_by)

    # If we could not find any requested categories, we cannot complete subsampling.
    if 'date' not in metadata and group_by_set <= {'year', 'month'}:
        raise FilterException(f"The specified group-by categories ({group_by}) were not found. No sequences-per-group sampling will be done. Note that using 'year' or 'year month' requires a column called 'date'.")
    if not group_by_set & (set(metadata.columns) | {'year', 'month'}):
        raise FilterException(f"The specified group-by categories ({group_by}) were not found. No sequences-per-group sampling will be done.")

    # date requested
    if 'year' in group_by_set or 'month' in group_by_set:
        if 'date' not in metadata:
            # set year/month/day = unknown
            print(f"WARNING: A 'date' column could not be found to group-by year or month.", file=sys.stderr)
            print(f"Filtering by group may behave differently than expected!", file=sys.stderr)
            df_dates = pd.DataFrame({'year': 'unknown', 'month': 'unknown'}, index=metadata.index)
            metadata = pd.concat([metadata, df_dates], axis=1)
        else:
<<<<<<< HEAD
            metadata, skipped_strains = expand_date_col(metadata, group_by_set)
=======
            # replace date with year/month/day as nullable ints
            date_cols = ['year', 'month', 'day']
            df_dates = metadata['date'].str.split('-', n=2, expand=True)
            df_dates = df_dates.set_axis(date_cols[:len(df_dates.columns)], axis=1)
            missing_date_cols = set(date_cols) - set(df_dates.columns)
            for col in missing_date_cols:
                df_dates[col] = pd.NA
            for col in date_cols:
                df_dates[col] = pd.to_numeric(df_dates[col], errors='coerce').astype(pd.Int64Dtype())
            metadata = pd.concat([metadata.drop('date', axis=1), df_dates], axis=1)
            if 'year' in group_by_set:
                # skip ambiguous years
                df_skip = metadata[metadata['year'].isnull()]
                metadata.dropna(subset=['year'], inplace=True)
                for strain in df_skip.index:
                    skipped_strains.append({
                        "strain": strain,
                        "filter": "skip_group_by_with_ambiguous_year",
                        "kwargs": "",
                    })
            if 'month' in group_by_set:
                # skip ambiguous months
                df_skip = metadata[metadata['month'].isnull()]
                metadata.dropna(subset=['month'], inplace=True)
                for strain in df_skip.index:
                    skipped_strains.append({
                        "strain": strain,
                        "filter": "skip_group_by_with_ambiguous_month",
                        "kwargs": "",
                    })
                # month = (year, month)
                metadata['month'] = list(zip(metadata['year'], metadata['month']))
            # TODO: support group by day
>>>>>>> a3a79ca3

    unknown_groups = group_by_set - set(metadata.columns)
    if unknown_groups:
        print(f"WARNING: Some of the specified group-by categories couldn't be found: {', '.join(unknown_groups)}", file=sys.stderr)
        print("Filtering by group may behave differently than expected!", file=sys.stderr)
        for group in unknown_groups:
            metadata[group] = 'unknown'

    group_values = set(metadata.groupby(group_by).groups.keys())
    if len(group_by) == 1:
        # force tuple for single column group values
        group_values = {(x,) for x in group_values}
    group_by_strain = dict(zip(metadata.index, metadata[group_by].apply(tuple, axis=1)))
    return group_values, group_by_strain, skipped_strains


def expand_date_col(metadata: pd.DataFrame, group_by_set: set) -> Tuple[pd.DataFrame, List[dict]]:
    """Expand the date column of a DataFrame to year=year, month=(year, month).

    Parameters
    ----------
    metadata : pandas.DataFrame
        Metadata containing date column.
    group_by_set : set
        A set of metadata columns to group records by.

    Returns
    -------
    pandas.DataFrame :
        The input metadata with expanded date columns.
    list :
        A list of dictionaries with strains that were skipped from grouping and the reason why (see also: `apply_filters` output).
    """
    metadata_new = metadata.copy()
    skipped_strains = []
    # replace date with year/month/day as nullable ints
    date_cols = ['year', 'month', 'day']
    df_dates = (metadata_new['date'].str.split('-', n=2, expand=True)
                                    .set_axis(date_cols, axis=1))
    for col in date_cols:
        df_dates[col] = pd.to_numeric(df_dates[col], errors='coerce').astype(pd.Int64Dtype())
    metadata_new = pd.concat([metadata_new.drop('date', axis=1), df_dates], axis=1)
    if 'year' in group_by_set:
        # skip ambiguous years
        df_skip = metadata_new[metadata_new['year'].isnull()]
        metadata_new.dropna(subset=['year'], inplace=True)
        for strain in df_skip.index:
            skipped_strains.append({
                "strain": strain,
                "filter": "skip_group_by_with_ambiguous_year",
                "kwargs": "",
            })
    if 'month' in group_by_set:
        # skip ambiguous months
        df_skip = metadata_new[metadata_new['month'].isnull()]
        metadata_new.dropna(subset=['month'], inplace=True)
        for strain in df_skip.index:
            skipped_strains.append({
                "strain": strain,
                "filter": "skip_group_by_with_ambiguous_month",
                "kwargs": "",
            })
        # month = (year, month)
        metadata_new['month'] = list(zip(metadata_new['year'], metadata_new['month']))
    # TODO: support group by day
    return metadata_new, skipped_strains


def create_sizes_per_group(groups, max_size, max_attempts=100, random_seed=None):
    """Create a dictionary of sizes per group for the given maximum size.

    When the maximum size is fractional, probabilistically sample the maximum
    size from a Poisson distribution. Make at least the given number of maximum
    attempts to create groups for which the sum of their maximum sizes is
    greater than zero.

    Create sizes for two groups with a fixed maximum size.

    >>> groups = ("2015", "2016")
    >>> sizes = create_sizes_per_group(groups, 2)
    >>> sum(sizes.values())
    4

    Create sizes for two groups with a fractional maximum size. Their total max
    size should still be an integer value greater than zero.

    >>> seed = 314159
    >>> sizes = create_sizes_per_group(groups, 0.1, random_seed=seed)
    >>> int(sum(sizes.values())) > 0
    True

    A subsequent run of this function with the same groups and random seed
    should produce the same sizes.

    >>> more_sizes = create_sizes_per_group(groups, 0.1, random_seed=seed)
    >>> list(sizes.values()) == list(more_sizes.values())
    True

    """
    size_per_group = {}
    total_max_size = 0
    attempts = 0

    if max_size < 1.0:
        random_generator = np.random.default_rng(random_seed)

    # For small fractional maximum sizes, it is possible to randomly select
    # maximum sizes that all equal zero. When this happens, filtering
    # fails unexpectedly. We make multiple attempts to create sizes with
    # maximum sizes greater than zero for at least one group.
    while total_max_size == 0 and attempts < max_attempts:
        for group in groups:
            if max_size < 1.0:
                group_max_size = random_generator.poisson(max_size)
            else:
                group_max_size = max_size

            size_per_group[group] = group_max_size

        total_max_size = sum(size_per_group.values())
        attempts += 1

    return size_per_group


def register_arguments(parser):
    input_group = parser.add_argument_group("inputs", "metadata and sequences to be filtered")
    input_group.add_argument('--metadata', required=True, metavar="FILE", help="sequence metadata, as CSV or TSV")
    input_group.add_argument('--sequences', '-s', help="sequences in FASTA or VCF format")
    input_group.add_argument('--sequence-index', help="sequence composition report generated by augur index. If not provided, an index will be created on the fly.")
    input_group.add_argument('--metadata-chunk-size', type=int, default=100000, help="maximum number of metadata records to read into memory at a time. Increasing this number can speed up filtering at the cost of more memory used.")
    input_group.add_argument('--metadata-id-columns', default=["strain", "name"], nargs="+", help="names of valid metadata columns containing identifier information like 'strain' or 'name'")

    metadata_filter_group = parser.add_argument_group("metadata filters", "filters to apply to metadata")
    metadata_filter_group.add_argument(
        '--query',
        help="""Filter samples by attribute.
        Uses Pandas Dataframe querying, see https://pandas.pydata.org/pandas-docs/stable/user_guide/indexing.html#indexing-query for syntax.
        (e.g., --query "country == 'Colombia'" or --query "(country == 'USA' & (division == 'Washington'))")"""
    )
    metadata_filter_group.add_argument('--min-date', type=numeric_date, help="minimal cutoff for date, the cutoff date is inclusive; may be specified as an Augur-style numeric date (with the year as the integer part) or YYYY-MM-DD")
    metadata_filter_group.add_argument('--max-date', type=numeric_date, help="maximal cutoff for date, the cutoff date is inclusive; may be specified as an Augur-style numeric date (with the year as the integer part) or YYYY-MM-DD")
    metadata_filter_group.add_argument('--exclude-ambiguous-dates-by', choices=['any', 'day', 'month', 'year'],
                                help='Exclude ambiguous dates by day (e.g., 2020-09-XX), month (e.g., 2020-XX-XX), year (e.g., 200X-10-01), or any date fields. An ambiguous year makes the corresponding month and day ambiguous, too, even if those fields have unambiguous values (e.g., "201X-10-01"). Similarly, an ambiguous month makes the corresponding day ambiguous (e.g., "2010-XX-01").')
    metadata_filter_group.add_argument('--exclude', type=str, nargs="+", help="file(s) with list of strains to exclude")
    metadata_filter_group.add_argument('--exclude-where', nargs='+',
                                help="Exclude samples matching these conditions. Ex: \"host=rat\" or \"host!=rat\". Multiple values are processed as OR (matching any of those specified will be excluded), not AND")
    metadata_filter_group.add_argument('--exclude-all', action="store_true", help="exclude all strains by default. Use this with the include arguments to select a specific subset of strains.")
    metadata_filter_group.add_argument('--include', type=str, nargs="+", help="file(s) with list of strains to include regardless of priorities or subsampling")
    metadata_filter_group.add_argument('--include-where', nargs='+',
                                help="Include samples with these values. ex: host=rat. Multiple values are processed as OR (having any of those specified will be included), not AND. This rule is applied last and ensures any sequences matching these rules will be included.")

    sequence_filter_group = parser.add_argument_group("sequence filters", "filters to apply to sequence data")
    sequence_filter_group.add_argument('--min-length', type=int, help="minimal length of the sequences")
    sequence_filter_group.add_argument('--non-nucleotide', action='store_true', help="exclude sequences that contain illegal characters")

    subsample_group = parser.add_argument_group("subsampling", "options to subsample filtered data")
    subsample_group.add_argument('--group-by', nargs='+', help="categories with respect to subsample; two virtual fields, \"month\" and \"year\", are supported if they don't already exist as real fields but a \"date\" field does exist")
    subsample_limits_group = subsample_group.add_mutually_exclusive_group()
    subsample_limits_group.add_argument('--sequences-per-group', type=int, help="subsample to no more than this number of sequences per category")
    subsample_limits_group.add_argument('--subsample-max-sequences', type=int, help="subsample to no more than this number of sequences; can be used without the group_by argument")
    probabilistic_sampling_group = subsample_group.add_mutually_exclusive_group()
    probabilistic_sampling_group.add_argument('--probabilistic-sampling', action='store_true', help="Allow probabilistic sampling during subsampling. This is useful when there are more groups than requested sequences. This option only applies when `--subsample-max-sequences` is provided.")
    probabilistic_sampling_group.add_argument('--no-probabilistic-sampling', action='store_false', dest='probabilistic_sampling')
    subsample_group.add_argument('--priority', type=str, help="""tab-delimited file with list of priority scores for strains (e.g., "<strain>\\t<priority>") and no header.
    When scores are provided, Augur converts scores to floating point values, sorts strains within each subsampling group from highest to lowest priority, and selects the top N strains per group where N is the calculated or requested number of strains per group.
    Higher numbers indicate higher priority.
    Since priorities represent relative values between strains, these values can be arbitrary.""")
    subsample_group.add_argument('--subsample-seed', type=int, help="random number generator seed to allow reproducible subsampling (with same input data).")

    output_group = parser.add_argument_group("outputs", "possible representations of filtered data (at least one required)")
    output_group.add_argument('--output', '--output-sequences', '-o', help="filtered sequences in FASTA format")
    output_group.add_argument('--output-metadata', help="metadata for strains that passed filters")
    output_group.add_argument('--output-strains', help="list of strains that passed filters (no header)")
    output_group.add_argument('--output-log', help="tab-delimited file with one row for each filtered strain and the reason it was filtered. Keyword arguments used for a given filter are reported in JSON format in a `kwargs` column.")

    parser.set_defaults(probabilistic_sampling=True)


def validate_arguments(args):
    """Validate arguments and return a boolean representing whether all validation
    rules succeeded.

    Parameters
    ----------
    args : argparse.Namespace
        Parsed arguments from argparse

    Returns
    -------
    bool :
        Validation succeeded.

    """
    # Don't allow sequence output when no sequence input is provided.
    if args.output and not args.sequences:
        print(
            "ERROR: You need to provide sequences to output sequences.",
            file=sys.stderr)
        return False

    # Confirm that at least one output was requested.
    if not any((args.output, args.output_metadata, args.output_strains)):
        print(
            "ERROR: You need to select at least one output.",
            file=sys.stderr)
        return False

    # Don't allow filtering on sequence-based information, if no sequences or
    # sequence index is provided.
    if not args.sequences and not args.sequence_index and any(getattr(args, arg) for arg in SEQUENCE_ONLY_FILTERS):
        print(
            "ERROR: You need to provide a sequence index or sequences to filter on sequence-specific information.",
            file=sys.stderr)
        return False

    # Set flags if VCF
    is_vcf = filename_is_vcf(args.sequences)

    ### Check users has vcftools. If they don't, a one-blank-line file is created which
    #   allows next step to run but error very badly.
    if is_vcf:
        from shutil import which
        if which("vcftools") is None:
            print("ERROR: 'vcftools' is not installed! This is required for VCF data. "
                  "Please see the augur install instructions to install it.",
                  file=sys.stderr)
            return False

    # If user requested grouping, confirm that other required inputs are provided, too.
    if args.group_by and not any((args.sequences_per_group, args.subsample_max_sequences)):
        print(
            "ERROR: You must specify a number of sequences per group or maximum sequences to subsample.",
            file=sys.stderr
        )
        return False

    return True


def run(args):
    '''
    filter and subsample a set of sequences into an analysis set
    '''
    # Validate arguments before attempting any I/O.
    if not validate_arguments(args):
        return 1

    # Determine whether the sequence index exists or whether should be
    # generated. We need to generate an index if the input sequences are in a
    # VCF, if sequence output has been requested (so we can filter strains by
    # sequences that are present), or if any other sequence-based filters have
    # been requested.
    sequence_strains = None
    sequence_index_path = args.sequence_index
    build_sequence_index = False
    is_vcf = filename_is_vcf(args.sequences)

    if sequence_index_path is None and args.sequences and not args.exclude_all:
        build_sequence_index = True

    if build_sequence_index:
        # Generate the sequence index on the fly, for backwards compatibility
        # with older workflows that don't generate the index ahead of time.
        # Create a temporary index using a random filename to avoid collisions
        # between multiple filter commands.
        with NamedTemporaryFile(delete=False) as sequence_index_file:
            sequence_index_path = sequence_index_file.name

        print(
            "Note: You did not provide a sequence index, so Augur will generate one.",
            "You can generate your own index ahead of time with `augur index` and pass it with `augur filter --sequence-index`.",
            file=sys.stderr
        )

        if is_vcf:
            index_vcf(args.sequences, sequence_index_path)
        else:
            index_sequences(args.sequences, sequence_index_path)

    # Load the sequence index, if a path exists.
    sequence_index = None
    if sequence_index_path:
        sequence_index = pd.read_csv(
            sequence_index_path,
            sep="\t",
            index_col="strain",
        )

        # Remove temporary index file, if it exists.
        if build_sequence_index:
            os.unlink(sequence_index_path)

        # Calculate summary statistics needed for filtering.
        sequence_strains = set(sequence_index.index.values)

    #####################################
    #Filtering steps
    #####################################

    # Setup filters.
    exclude_by, include_by = construct_filters(
        args,
        sequence_index,
    )

    # Setup grouping. We handle the following major use cases:
    #
    # 1. group by and sequences per group defined -> use the given values by the
    # user to identify the highest priority records from each group in a single
    # pass through the metadata.
    #
    # 2. group by and maximum sequences defined -> use the first pass through
    # the metadata to count the number of records in each group, calculate the
    # sequences per group that satisfies the requested maximum, and use a second
    # pass through the metadata to select that many sequences per group.
    #
    # 3. group by not defined but maximum sequences defined -> use a "dummy"
    # group such that we select at most the requested maximum number of
    # sequences in a single pass through the metadata.
    #
    # Each case relies on a priority DataFrame to track the highest priority records
    # per group. In the best case, we can track these records in a single pass
    # through the metadata. In the worst case, we don't know how many sequences
    # per group to use, so we need to calculate this number after the first pass
    # and use a second pass to add records to the priority DataFrame.
    group_by = args.group_by
    groups = set()
    sequences_per_group = args.sequences_per_group
    records_per_group = None

    if args.subsample_max_sequences:
        records_per_group = defaultdict(int)
        if not group_by:
            group_by = dummy_group
            sequences_per_group = args.subsample_max_sequences

    # If we are grouping data, use DataFrame to store the highest priority strains
    # for each group. When no priorities are provided, they will be randomly
    # generated.
    prioritized_metadata = pd.DataFrame()
    if group_by:
        # Use user-defined priorities, if possible. Otherwise, setup a
        # corresponding dictionary that returns a random float for each strain.
        if args.priority:
            priorities = read_priority_scores(args.priority)
        else:
            random_generator = np.random.default_rng(args.subsample_seed)
            priorities = defaultdict(random_generator.random)

    # Setup metadata output. We track whether any records have been written to
    # disk yet through the following variables, to control whether we write the
    # metadata's header and open a new file for writing.
    metadata_header = True
    metadata_mode = "w"

    # Setup strain output.
    if args.output_strains:
        output_strains = open(args.output_strains, "w")

    # Setup logging.
    output_log_writer = None
    if args.output_log:
        # Log the names of strains that were filtered or force-included, so we
        # can properly account for each strain (e.g., including those that were
        # initially filtered for one reason and then included again for another
        # reason).
        output_log = open(args.output_log, "w", newline='')
        output_log_header = ("strain", "filter", "kwargs")
        output_log_writer = csv.DictWriter(
            output_log,
            fieldnames=output_log_header,
            delimiter="\t",
            lineterminator="\n",
        )
        output_log_writer.writeheader()

    # Load metadata. Metadata are the source of truth for which sequences we
    # want to keep in filtered output.
    metadata_strains = set()
    valid_strains = set() # TODO: rename this more clearly
    all_sequences_to_include = set()
    filter_counts = defaultdict(int)

    metadata_reader = read_metadata(
        args.metadata,
        id_columns=args.metadata_id_columns,
        chunk_size=args.metadata_chunk_size,
    )
    for metadata in metadata_reader:
        # Maintain list of all strains seen.
        metadata_strains.update(set(metadata.index.values))

        # Filter metadata.
        seq_keep, sequences_to_filter, sequences_to_include = apply_filters(
            metadata,
            exclude_by,
            include_by,
        )
        valid_strains.update(seq_keep)

        # Track distinct strains to include, so we can write their
        # corresponding metadata, strains, or sequences later, as needed.
        distinct_sequences_to_include = {
            record["strain"]
            for record in sequences_to_include
        }
        all_sequences_to_include.update(distinct_sequences_to_include)

        # Track reasons for filtered or force-included strains, so we can
        # report total numbers filtered and included at the end. Optionally,
        # write out these reasons to a log file.
        for filtered_strain in itertools.chain(sequences_to_filter, sequences_to_include):
            filter_counts[(filtered_strain["filter"], filtered_strain["kwargs"])] += 1

            # Log the names of strains that were filtered or force-included,
            # so we can properly account for each strain (e.g., including
            # those that were initially filtered for one reason and then
            # included again for another reason).
            if args.output_log:
                output_log_writer.writerow(filtered_strain)

        if group_by:
            # If grouping, track the highest priority metadata records or
            # count the number of records per group. First, we need to get
            # the groups for the given records.
            try:
                chunk_groups, group_by_strain, skipped_strains = get_groups_for_subsampling(
                    seq_keep,
                    metadata,
                    group_by,
                )

                groups.update(chunk_groups)

                # Track strains skipped during grouping, so users know why those
                # strains were excluded from the analysis.
                for skipped_strain in skipped_strains:
                    filter_counts[(skipped_strain["filter"], skipped_strain["kwargs"])] += 1
                    valid_strains.remove(skipped_strain["strain"])

                    if args.output_log:
                        output_log_writer.writerow(skipped_strain)

                if args.subsample_max_sequences and group_by:
                    # Count the number of records per group. We will use this
                    # information to calculate the number of sequences per group
                    # for the given maximum number of requested sequences.
                    # TODO: use pandas logic
                    for group in group_by_strain.values():
                        records_per_group[group] += 1
            except FilterException as error:
                # When we cannot group by the requested columns, we print a
                # warning to the user and continue without subsampling or
                # grouping. TODO: We should consider treating this case as
                # an actual error and exiting here with a nonzero code.
                group_by = False
                print(
                    f"WARNING: {error}",
                    file=sys.stderr,
                )

        # Always write out strains that are force-included. Additionally, if
        # we are not grouping, write out metadata and strains that passed
        # filters so far.
        strains_to_write = distinct_sequences_to_include
        if not group_by:
            strains_to_write = strains_to_write | seq_keep

        if args.output_metadata:
            # TODO: wrap logic to write metadata into its own function
            metadata.loc[strains_to_write].to_csv(
                args.output_metadata,
                sep="\t",
                header=metadata_header,
                mode=metadata_mode,
            )
            metadata_header = False
            metadata_mode = "a"

        if args.output_strains:
            # TODO: Output strains will no longer be ordered. This is a
            # small breaking change.
            for strain in strains_to_write:
                output_strains.write(f"{strain}\n")

    probabilistic_used = False
    # In the worst case, we need to calculate sequences per group from the
    # requested maximum number of sequences and the number of sequences per
    # group. Then, we need to make a second pass through the metadata to find
    # the requested number of records.
    if args.subsample_max_sequences and group_by:
        # Calculate sequences per group. If there are more groups than maximum
        # sequences requested, sequences per group will be a floating point
        # value and subsampling will be probabilistic.
        try:
            sequences_per_group, probabilistic_used = calculate_sequences_per_group(
                args.subsample_max_sequences,
                records_per_group.values(),
                args.probabilistic_sampling,
            )
        except TooManyGroupsError as error:
            print(f"ERROR: {error}", file=sys.stderr)
            sys.exit(1)

        if (probabilistic_used):
            print(f"Sampling probabilistically at {sequences_per_group:0.4f} sequences per group, meaning it is possible to have more than the requested maximum of {args.subsample_max_sequences} sequences after filtering.")
        elif group_by != dummy_group:
            print(f"Sampling at {sequences_per_group} per group.")

    if group_by and valid_strains:
        if probabilistic_used:
            # sort groups to eliminate set order randomness
            sizes_per_group = create_sizes_per_group(sorted(groups), sequences_per_group, random_seed=args.subsample_seed)

        # Make a second pass through the metadata.
        metadata_reader = read_metadata(
            args.metadata,
            id_columns=args.metadata_id_columns,
            chunk_size=args.metadata_chunk_size,
        )
        for metadata in metadata_reader:
            seq_keep = set(metadata.index.values) & valid_strains
            if not seq_keep:
                continue
            # create a copy of metadata, only considering records that have passed filters
            seq_keep_ordered = [seq for seq in metadata.index if seq in seq_keep]
            metadata_copy = metadata.loc[seq_keep_ordered].copy()
            # add columns for priority and expanded date
            metadata_copy['priority'] = metadata_copy.index.to_series().apply(lambda x: priorities[x])
            metadata_with_dates, _ = expand_date_col(metadata_copy, set(group_by)) # TODO: don't drop date col in this function so we don't need this intermediate var
            metadata_copy = (pd.concat([metadata_copy, metadata_with_dates[['year','month','day']]], axis=1)
                               .reindex(metadata_copy.index)) # not needed after pandas>=1.2.0 https://pandas.pydata.org/docs/whatsnew/v1.2.0.html#index-column-name-preservation-when-aggregating
            # add column for dummy group
            if group_by == dummy_group:
                metadata_copy[dummy_group[0]] = dummy_group_value[0]
            # add columns for unknown groups
            unknown_groups = set(group_by) - set(metadata_copy.columns)
            if unknown_groups:
                for group in unknown_groups:
                    metadata_copy[group] = 'unknown'
            # apply priorities
            int_group_size = sequences_per_group
            if probabilistic_used:
                int_group_size = max(sizes_per_group.values())
            # get index of dataframe with top n priority per group, breaking ties by last occurrence in metadata
            chunk_top_priorities_index = (
                metadata_copy.groupby(group_by, sort=False)['priority']
                    .nlargest(int_group_size, keep='last')
                    .index.get_level_values('strain')
            )
            # get prioritized strains
            chunk_prioritized_metadata = metadata_copy.loc[chunk_top_priorities_index]

            # update global priority
            if prioritized_metadata.empty:
                prioritized_metadata = chunk_prioritized_metadata
            else:
                prioritized_metadata = prioritized_metadata.append(chunk_prioritized_metadata)
                # get index of dataframe with top n priority per group, breaking ties by last occurrence in metadata
                global_top_priorities_index = (
                    prioritized_metadata.groupby(group_by, sort=False)['priority']
                        .nlargest(int_group_size, keep='last')
                        .index.get_level_values('strain')
                )
                # get prioritized strains
                prioritized_metadata = prioritized_metadata.loc[global_top_priorities_index]

        if probabilistic_used:
            prioritized_metadata['group'] = list(zip(*[prioritized_metadata[col] for col in group_by]))
            prioritized_metadata['group_size'] = prioritized_metadata['group'].map(sizes_per_group)
            prioritized_metadata['group_cumcount'] = prioritized_metadata.sort_values('priority', ascending=False).groupby(group_by + ['group_size']).cumcount()
            prioritized_metadata = prioritized_metadata[prioritized_metadata['group_cumcount'] < prioritized_metadata['group_size']]

        # drop intermediate columns before writing to output
        prioritized_metadata = prioritized_metadata[metadata.columns]

    # If we have any sequences in the prioritized metadata, we have grouped results and need to
    # stream the highest priority sequences to the requested outputs.
    num_excluded_subsamp = 0
    if not prioritized_metadata.empty:
        subsampled_strains = set(prioritized_metadata.index)

        if args.output_strains:
            # TODO: Output strains will no longer be ordered. This is a
            # small breaking change.
            for strain in prioritized_metadata.index:
                output_strains.write(f"{strain}\n")

        # Write records to metadata output, if requested.
        if args.output_metadata:
            prioritized_metadata.to_csv(
                args.output_metadata,
                sep="\t",
                header=metadata_header,
                mode=metadata_mode,
            )
            metadata_header = False
            metadata_mode = "a"

        # Count and optionally log strains that were not included due to
        # subsampling.
        strains_filtered_by_subsampling = valid_strains - subsampled_strains
        num_excluded_subsamp = len(strains_filtered_by_subsampling)
        if output_log_writer:
            for strain in strains_filtered_by_subsampling:
                output_log_writer.writerow({
                    "strain": strain,
                    "filter": "subsampling",
                    "kwargs": "",
                })

        valid_strains = subsampled_strains

    # Force inclusion of specific strains after filtering and subsampling.
    valid_strains = valid_strains | all_sequences_to_include

    # Write output starting with sequences, if they've been requested. It is
    # possible for the input sequences and sequence index to be out of sync
    # (e.g., the index is a superset of the given sequences input), so we need
    # to update the set of strains to keep based on which strains are actually
    # available.
    if is_vcf:
        if args.output:
            # Get the samples to be deleted, not to keep, for VCF
            dropped_samps = list(sequence_strains - valid_strains)
            write_vcf(args.sequences, args.output, dropped_samps)
    elif args.sequences:
        sequences = read_sequences(args.sequences)

        # If the user requested sequence output, stream to disk all sequences
        # that passed all filters to avoid reading sequences into memory first.
        # Even if we aren't emitting sequences, we track the observed strain
        # names in the sequence file as part of the single pass to allow
        # comparison with the provided sequence index.
        if args.output:
            observed_sequence_strains = set()
            with open_file(args.output, "wt") as output_handle:
                for sequence in sequences:
                    observed_sequence_strains.add(sequence.id)

                    if sequence.id in valid_strains:
                        write_sequences(sequence, output_handle, 'fasta')
        else:
            observed_sequence_strains = {sequence.id for sequence in sequences}

        if sequence_strains != observed_sequence_strains:
            # Warn the user if the expected strains from the sequence index are
            # not a superset of the observed strains.
            if sequence_strains is not None and observed_sequence_strains > sequence_strains:
                print(
                    "WARNING: The sequence index is out of sync with the provided sequences.",
                    "Metadata and strain output may not match sequence output.",
                    file=sys.stderr
                )

            # Update the set of available sequence strains.
            sequence_strains = observed_sequence_strains

    # Calculate the number of strains that don't exist in either metadata or
    # sequences.
    num_excluded_by_lack_of_metadata = 0
    if sequence_strains:
        # Update strains to keep based on available sequence data. This prevents
        # writing out strain lists or metadata for strains that have no
        # sequences.
        valid_strains = valid_strains & sequence_strains

        num_excluded_by_lack_of_metadata = len(sequence_strains - metadata_strains)

    if args.output_strains:
        output_strains.close()

    # Calculate the number of strains passed and filtered.
    total_strains_passed = len(valid_strains)
    total_strains_filtered = len(metadata_strains) + num_excluded_by_lack_of_metadata - total_strains_passed

    print(f"{total_strains_filtered} strains were dropped during filtering")

    if num_excluded_by_lack_of_metadata:
        print(f"\t{num_excluded_by_lack_of_metadata} had no metadata")

    report_template_by_filter_name = {
        "filter_by_sequence_index": "{count} had no sequence data",
        "filter_by_exclude_all": "{count} of these were dropped by `--exclude-all`",
        "filter_by_exclude": "{count} of these were dropped because they were in {exclude_file}",
        "filter_by_exclude_where": "{count} of these were dropped because of '{exclude_where}'",
        "filter_by_query": "{count} of these were filtered out by the query: \"{query}\"",
        "filter_by_ambiguous_date": "{count} of these were dropped because of their ambiguous date in {ambiguity}",
        "filter_by_date": "{count} of these were dropped because of their date (or lack of date)",
        "filter_by_sequence_length": "{count} of these were dropped because they were shorter than minimum length of {min_length}bp",
        "filter_by_non_nucleotide": "{count} of these were dropped because they had non-nucleotide characters",
        "skip_group_by_with_ambiguous_year": "{count} were dropped during grouping due to ambiguous year information",
        "skip_group_by_with_ambiguous_month": "{count} were dropped during grouping due to ambiguous month information",
        "include": "{count} strains were added back because they were in {include_file}",
        "include_by_include_where": "{count} sequences were added back because of '{include_where}'",
    }
    for (filter_name, filter_kwargs), count in filter_counts.items():
        if filter_kwargs:
            parameters = dict(json.loads(filter_kwargs))
        else:
            parameters = {}

        parameters["count"] = count
        print("\t" + report_template_by_filter_name[filter_name].format(**parameters))

    if (group_by and args.sequences_per_group) or args.subsample_max_sequences:
        seed_txt = ", using seed {}".format(args.subsample_seed) if args.subsample_seed else ""
        print("\t%i of these were dropped because of subsampling criteria%s" % (num_excluded_subsamp, seed_txt))

    if total_strains_passed == 0:
        print("ERROR: All samples have been dropped! Check filter rules and metadata file format.", file=sys.stderr)
        return 1

    print(f"{total_strains_passed} strains passed all filters")


def _filename_gz(filename):
    return filename.lower().endswith(".gz")


def numeric_date(date):
    """
    Converts the given *date* string to a :py:class:`float`.

    *date* may be given as a number (a float) with year as the integer part, or
    in the YYYY-MM-DD (ISO 8601) syntax.

    >>> numeric_date("2020.42")
    2020.42
    >>> numeric_date("2020-06-04")
    2020.42486...
    """
    try:
        return float(date)
    except ValueError:
        return treetime.utils.numeric_date(datetime.date(*map(int, date.split("-", 2))))


def calculate_sequences_per_group(target_max_value, counts_per_group, allow_probabilistic=True):
    """Calculate the number of sequences per group for a given maximum number of
    sequences to be returned and the number of sequences in each requested
    group. Optionally, allow the result to be probabilistic such that the mean
    result of a Poisson process achieves the calculated sequences per group for
    the given maximum.

    Parameters
    ----------
    target_max_value : int
        Maximum number of sequences to return by subsampling at some calculated
        number of sequences per group for the given counts per group.
    counts_per_group : list[int]
        A list with the number of sequences in each requested group.
    allow_probabilistic : bool
        Whether to allow probabilistic subsampling when the number of groups
        exceeds the requested maximum.

    Raises
    ------
    TooManyGroupsError :
        When there are more groups than sequences per group and probabilistic
        subsampling is not allowed.

    Returns
    -------
    int or float :
        Number of sequences per group.
    bool :
        Whether probabilistic subsampling was used.

    """
    probabilistic_used = False

    try:
        sequences_per_group = _calculate_sequences_per_group(
            target_max_value,
            counts_per_group,
        )
    except TooManyGroupsError as error:
        if allow_probabilistic:
            print(f"WARNING: {error}")
            sequences_per_group = _calculate_fractional_sequences_per_group(
                target_max_value,
                counts_per_group,
            )
            probabilistic_used = True
        else:
            raise error

    return sequences_per_group, probabilistic_used


class TooManyGroupsError(ValueError):
    def __init__(self, msg):
        self.msg = msg

    def __str__(self):
        return str(self.msg)


def _calculate_total_sequences(
        hypothetical_spg: float, sequence_lengths: Collection[int],
) -> float:
    # calculate how many sequences we'd keep given a hypothetical spg.
    return sum(
        min(hypothetical_spg, sequence_length)
        for sequence_length in sequence_lengths
    )


def _calculate_sequences_per_group(
        target_max_value: int,
        sequence_lengths: Collection[int]
) -> int:
    """This is partially inspired by
    https://github.com/python/cpython/blob/3.8/Lib/bisect.py

    This should return the spg such that we don't exceed the requested
    number of samples.

    Parameters
    ----------
    target_max_value : int
        the total number of sequences allowed across all groups
    sequence_lengths : Collection[int]
        the number of sequences in each group

    Returns
    -------
    int
        maximum number of sequences allowed per group to meet the required maximum total
        sequences allowed

    >>> _calculate_sequences_per_group(4, [4, 2])
    2
    >>> _calculate_sequences_per_group(2, [4, 2])
    1
    >>> _calculate_sequences_per_group(1, [4, 2])
    Traceback (most recent call last):
        ...
    augur.filter.TooManyGroupsError: Asked to provide at most 1 sequences, but there are 2 groups.
    """

    if len(sequence_lengths) > target_max_value:
        # we have more groups than sequences we are allowed, which is an
        # error.

        raise TooManyGroupsError(
            "Asked to provide at most {} sequences, but there are {} "
            "groups.".format(target_max_value, len(sequence_lengths)))

    lo = 1
    hi = target_max_value

    while hi - lo > 2:
        mid = (hi + lo) // 2
        if _calculate_total_sequences(mid, sequence_lengths) <= target_max_value:
            lo = mid
        else:
            hi = mid

    if _calculate_total_sequences(hi, sequence_lengths) <= target_max_value:
        return int(hi)
    else:
        return int(lo)


def _calculate_fractional_sequences_per_group(
        target_max_value: int,
        sequence_lengths: Collection[int]
) -> float:
    """Returns the fractional sequences per group for the given list of group
    sequences such that the total doesn't exceed the requested number of
    samples.

    Parameters
    ----------
    target_max_value : int
        the total number of sequences allowed across all groups
    sequence_lengths : Collection[int]
        the number of sequences in each group

    Returns
    -------
    float
        fractional maximum number of sequences allowed per group to meet the
        required maximum total sequences allowed

    >>> np.around(_calculate_fractional_sequences_per_group(4, [4, 2]), 4)
    1.9375
    >>> np.around(_calculate_fractional_sequences_per_group(2, [4, 2]), 4)
    0.9688

    Unlike the integer-based version of this function, the fractional version
    can accept a maximum number of sequences that exceeds the number of groups.
    In this case, the function returns a fraction that can be used downstream,
    for example with Poisson sampling.

    >>> np.around(_calculate_fractional_sequences_per_group(1, [4, 2]), 4)
    0.4844
    """
    lo = 1e-5
    hi = target_max_value

    while (hi / lo) > 1.1:
        mid = (lo + hi) / 2
        if _calculate_total_sequences(mid, sequence_lengths) <= target_max_value:
            lo = mid
        else:
            hi = mid

    return (lo + hi) / 2<|MERGE_RESOLUTION|>--- conflicted
+++ resolved
@@ -919,43 +919,7 @@
             df_dates = pd.DataFrame({'year': 'unknown', 'month': 'unknown'}, index=metadata.index)
             metadata = pd.concat([metadata, df_dates], axis=1)
         else:
-<<<<<<< HEAD
             metadata, skipped_strains = expand_date_col(metadata, group_by_set)
-=======
-            # replace date with year/month/day as nullable ints
-            date_cols = ['year', 'month', 'day']
-            df_dates = metadata['date'].str.split('-', n=2, expand=True)
-            df_dates = df_dates.set_axis(date_cols[:len(df_dates.columns)], axis=1)
-            missing_date_cols = set(date_cols) - set(df_dates.columns)
-            for col in missing_date_cols:
-                df_dates[col] = pd.NA
-            for col in date_cols:
-                df_dates[col] = pd.to_numeric(df_dates[col], errors='coerce').astype(pd.Int64Dtype())
-            metadata = pd.concat([metadata.drop('date', axis=1), df_dates], axis=1)
-            if 'year' in group_by_set:
-                # skip ambiguous years
-                df_skip = metadata[metadata['year'].isnull()]
-                metadata.dropna(subset=['year'], inplace=True)
-                for strain in df_skip.index:
-                    skipped_strains.append({
-                        "strain": strain,
-                        "filter": "skip_group_by_with_ambiguous_year",
-                        "kwargs": "",
-                    })
-            if 'month' in group_by_set:
-                # skip ambiguous months
-                df_skip = metadata[metadata['month'].isnull()]
-                metadata.dropna(subset=['month'], inplace=True)
-                for strain in df_skip.index:
-                    skipped_strains.append({
-                        "strain": strain,
-                        "filter": "skip_group_by_with_ambiguous_month",
-                        "kwargs": "",
-                    })
-                # month = (year, month)
-                metadata['month'] = list(zip(metadata['year'], metadata['month']))
-            # TODO: support group by day
->>>>>>> a3a79ca3
 
     unknown_groups = group_by_set - set(metadata.columns)
     if unknown_groups:
@@ -993,8 +957,11 @@
     skipped_strains = []
     # replace date with year/month/day as nullable ints
     date_cols = ['year', 'month', 'day']
-    df_dates = (metadata_new['date'].str.split('-', n=2, expand=True)
-                                    .set_axis(date_cols, axis=1))
+    df_dates = metadata['date'].str.split('-', n=2, expand=True)
+    df_dates = df_dates.set_axis(date_cols[:len(df_dates.columns)], axis=1)
+    missing_date_cols = set(date_cols) - set(df_dates.columns)
+    for col in missing_date_cols:
+        df_dates[col] = pd.NA
     for col in date_cols:
         df_dates[col] = pd.to_numeric(df_dates[col], errors='coerce').astype(pd.Int64Dtype())
     metadata_new = pd.concat([metadata_new.drop('date', axis=1), df_dates], axis=1)
